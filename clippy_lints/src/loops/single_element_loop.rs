use super::SINGLE_ELEMENT_LOOP;
use clippy_utils::diagnostics::span_lint_and_sugg;
use clippy_utils::source::{indent_of, snippet, snippet_with_applicability};
use clippy_utils::visitors::contains_break_or_continue;
use rustc_ast::util::parser::PREC_PREFIX;
use rustc_ast::Mutability;
use rustc_errors::Applicability;
use rustc_hir::{is_range_literal, BorrowKind, Expr, ExprKind, Pat};
use rustc_lint::LateContext;
use rustc_span::edition::Edition;
use rustc_span::sym;

pub(super) fn check<'tcx>(
    cx: &LateContext<'tcx>,
    pat: &'tcx Pat<'_>,
    arg: &'tcx Expr<'_>,
    body: &'tcx Expr<'_>,
    expr: &'tcx Expr<'_>,
) {
    let (arg_expression, prefix) = match arg.kind {
        ExprKind::AddrOf(
            BorrowKind::Ref,
            Mutability::Not,
            Expr {
                kind: ExprKind::Array([arg]),
                ..
            },
        ) => (arg, "&"),
        ExprKind::AddrOf(
            BorrowKind::Ref,
            Mutability::Mut,
            Expr {
                kind: ExprKind::Array([arg]),
                ..
            },
        ) => (arg, "&mut "),
        ExprKind::MethodCall(
            method,
            Expr {
                kind: ExprKind::Array([arg]),
                ..
            },
            [],
            _,
        ) if method.ident.name == rustc_span::sym::iter => (arg, "&"),
        ExprKind::MethodCall(
            method,
            Expr {
                kind: ExprKind::Array([arg]),
                ..
            },
            [],
            _,
        ) if method.ident.name == sym::iter_mut => (arg, "&mut "),
        ExprKind::MethodCall(
            method,
            Expr {
                kind: ExprKind::Array([arg]),
                ..
            },
            [],
            _,
        ) if method.ident.name == rustc_span::sym::into_iter => (arg, ""),
        // Only check for arrays edition 2021 or later, as this case will trigger a compiler error otherwise.
        ExprKind::Array([arg]) if cx.tcx.sess.edition() >= Edition::Edition2021 => (arg, ""),
        _ => return,
    };
    if let ExprKind::Block(block, _) = body.kind
        && !block.stmts.is_empty()
        && !contains_break_or_continue(body)
    {
        let mut applicability = Applicability::MachineApplicable;
        let pat_snip = snippet_with_applicability(cx, pat.span, "..", &mut applicability);
        let mut arg_snip = snippet_with_applicability(cx, arg_expression.span, "..", &mut applicability);
        let mut block_str = snippet_with_applicability(cx, block.span, "..", &mut applicability).into_owned();
        block_str.remove(0);
        block_str.pop();
        let indent = " ".repeat(indent_of(cx, block.stmts[0].span).unwrap_or(0));

        // Reference iterator from `&(mut) []` or `[].iter(_mut)()`.
        if !prefix.is_empty()
            && (
                // Precedence of internal expression is less than or equal to precedence of `&expr`.
                arg_expression.precedence().order() <= PREC_PREFIX || is_range_literal(arg_expression)
            )
        {
            arg_snip = format!("({arg_snip})").into();
<<<<<<< HEAD
=======
        }

        if clippy_utils::higher::Range::hir(arg_expression).is_some() {
            let range_expr = snippet(cx, arg_expression.span, "?").to_string();

            let sugg = snippet(cx, arg_expression.span, "..");
            span_lint_and_sugg(
                cx,
                SINGLE_ELEMENT_LOOP,
                arg.span,
                format!("this loops only once with `{pat_snip}` being `{range_expr}`").as_str(),
                "did you mean to iterate over the range instead?",
                sugg.to_string(),
                Applicability::Unspecified,
            );
        } else {
            span_lint_and_sugg(
                cx,
                SINGLE_ELEMENT_LOOP,
                expr.span,
                "for loop over a single element",
                "try",
                format!("{{\n{indent}let {pat_snip} = {prefix}{arg_snip};{block_str}}}"),
                applicability,
            );
>>>>>>> d166fab5
        }

        span_lint_and_sugg(
            cx,
            SINGLE_ELEMENT_LOOP,
            expr.span,
            "for loop over a single element",
            "try",
            format!("{{\n{indent}let {pat_snip} = {prefix}{arg_snip};{block_str}}}"),
            applicability,
        );
    }
}<|MERGE_RESOLUTION|>--- conflicted
+++ resolved
@@ -85,8 +85,6 @@
             )
         {
             arg_snip = format!("({arg_snip})").into();
-<<<<<<< HEAD
-=======
         }
 
         if clippy_utils::higher::Range::hir(arg_expression).is_some() {
@@ -112,17 +110,6 @@
                 format!("{{\n{indent}let {pat_snip} = {prefix}{arg_snip};{block_str}}}"),
                 applicability,
             );
->>>>>>> d166fab5
         }
-
-        span_lint_and_sugg(
-            cx,
-            SINGLE_ELEMENT_LOOP,
-            expr.span,
-            "for loop over a single element",
-            "try",
-            format!("{{\n{indent}let {pat_snip} = {prefix}{arg_snip};{block_str}}}"),
-            applicability,
-        );
     }
 }