error: error reading Clippy's configuration file: invalid type: integer `42`, expected a sequence
<<<<<<< HEAD
  --> $DIR/clippy.toml:1:20
=======
  --> $DIR/$DIR/clippy.toml:1:20
>>>>>>> 9020937b
   |
LL | disallowed-names = 42
   |                    ^^

error: aborting due to previous error
<|MERGE_RESOLUTION|>--- conflicted
+++ resolved
@@ -1,9 +1,5 @@
 error: error reading Clippy's configuration file: invalid type: integer `42`, expected a sequence
-<<<<<<< HEAD
-  --> $DIR/clippy.toml:1:20
-=======
   --> $DIR/$DIR/clippy.toml:1:20
->>>>>>> 9020937b
    |
 LL | disallowed-names = 42
    |                    ^^
