//! Error reporting machinery for lifetime errors.

use rustc_data_structures::fx::FxIndexSet;
use rustc_errors::{Applicability, Diag, ErrorGuaranteed, MultiSpan};
use rustc_hir as hir;
use rustc_hir::def::Res::Def;
use rustc_hir::def_id::DefId;
use rustc_hir::intravisit::Visitor;
use rustc_hir::GenericBound::Trait;
use rustc_hir::QPath::Resolved;
use rustc_hir::WherePredicate::BoundPredicate;
use rustc_hir::{PolyTraitRef, TyKind, WhereBoundPredicate};
use rustc_infer::infer::{
    error_reporting::nice_region_error::{
        self, find_anon_type, find_param_with_region, suggest_adding_lifetime_params,
        HirTraitObjectVisitor, NiceRegionError, TraitObjectVisitor,
    },
    error_reporting::unexpected_hidden_region_diagnostic,
    NllRegionVariableOrigin, RelateParamBound,
};
use rustc_middle::hir::place::PlaceBase;
use rustc_middle::mir::{ConstraintCategory, ReturnConstraint};
use rustc_middle::ty::GenericArgs;
use rustc_middle::ty::TypeVisitor;
use rustc_middle::ty::{self, RegionVid, Ty};
use rustc_middle::ty::{Region, TyCtxt};
use rustc_span::symbol::{kw, Ident};
use rustc_span::Span;
<<<<<<< HEAD
use rustc_trait_selection::infer::type_variable::{TypeVariableOrigin, TypeVariableOriginKind};
=======
>>>>>>> b7581490
use rustc_trait_selection::infer::InferCtxtExt;
use rustc_trait_selection::traits::{Obligation, ObligationCtxt};

use crate::borrowck_errors;
use crate::session_diagnostics::{
    FnMutError, FnMutReturnTypeErr, GenericDoesNotLiveLongEnough, LifetimeOutliveErr,
    LifetimeReturnCategoryErr, RequireStaticErr, VarHereDenote,
};

use super::{OutlivesSuggestionBuilder, RegionName, RegionNameSource};
use crate::region_infer::{BlameConstraint, ExtraConstraintInfo};
use crate::{
    nll::ConstraintDescription,
    region_infer::{values::RegionElement, TypeTest},
    universal_regions::DefiningTy,
    MirBorrowckCtxt,
};

impl<'tcx> ConstraintDescription for ConstraintCategory<'tcx> {
    fn description(&self) -> &'static str {
        // Must end with a space. Allows for empty names to be provided.
        match self {
            ConstraintCategory::Assignment => "assignment ",
            ConstraintCategory::Return(_) => "returning this value ",
            ConstraintCategory::Yield => "yielding this value ",
            ConstraintCategory::UseAsConst => "using this value as a constant ",
            ConstraintCategory::UseAsStatic => "using this value as a static ",
            ConstraintCategory::Cast { .. } => "cast ",
            ConstraintCategory::CallArgument(_) => "argument ",
            ConstraintCategory::TypeAnnotation => "type annotation ",
            ConstraintCategory::ClosureBounds => "closure body ",
            ConstraintCategory::SizedBound => "proving this value is `Sized` ",
            ConstraintCategory::CopyBound => "copying this value ",
            ConstraintCategory::OpaqueType => "opaque type ",
            ConstraintCategory::ClosureUpvar(_) => "closure capture ",
            ConstraintCategory::Usage => "this usage ",
            ConstraintCategory::Predicate(_)
            | ConstraintCategory::Boring
            | ConstraintCategory::BoringNoLocation
            | ConstraintCategory::Internal => "",
        }
    }
}

/// A collection of errors encountered during region inference. This is needed to efficiently
/// report errors after borrow checking.
///
/// Usually we expect this to either be empty or contain a small number of items, so we can avoid
/// allocation most of the time.
pub(crate) struct RegionErrors<'tcx>(Vec<(RegionErrorKind<'tcx>, ErrorGuaranteed)>, TyCtxt<'tcx>);

impl<'tcx> RegionErrors<'tcx> {
    pub fn new(tcx: TyCtxt<'tcx>) -> Self {
        Self(vec![], tcx)
    }
    #[track_caller]
    pub fn push(&mut self, val: impl Into<RegionErrorKind<'tcx>>) {
        let val = val.into();
        let guar = self.1.sess.dcx().delayed_bug(format!("{val:?}"));
        self.0.push((val, guar));
    }
    pub fn is_empty(&self) -> bool {
        self.0.is_empty()
    }
    pub fn into_iter(self) -> impl Iterator<Item = (RegionErrorKind<'tcx>, ErrorGuaranteed)> {
        self.0.into_iter()
    }
    pub fn has_errors(&self) -> Option<ErrorGuaranteed> {
        self.0.get(0).map(|x| x.1)
    }
}

impl std::fmt::Debug for RegionErrors<'_> {
    fn fmt(&self, f: &mut std::fmt::Formatter<'_>) -> std::fmt::Result {
        f.debug_tuple("RegionErrors").field(&self.0).finish()
    }
}

#[derive(Clone, Debug)]
pub(crate) enum RegionErrorKind<'tcx> {
    /// A generic bound failure for a type test (`T: 'a`).
    TypeTestError { type_test: TypeTest<'tcx> },

    /// An unexpected hidden region for an opaque type.
    UnexpectedHiddenRegion {
        /// The span for the member constraint.
        span: Span,
        /// The hidden type.
        hidden_ty: Ty<'tcx>,
        /// The opaque type.
        key: ty::OpaqueTypeKey<'tcx>,
        /// The unexpected region.
        member_region: ty::Region<'tcx>,
    },

    /// Higher-ranked subtyping error.
    BoundUniversalRegionError {
        /// The placeholder free region.
        longer_fr: RegionVid,
        /// The region element that erroneously must be outlived by `longer_fr`.
        error_element: RegionElement,
        /// The placeholder region.
        placeholder: ty::PlaceholderRegion,
    },

    /// Any other lifetime error.
    RegionError {
        /// The origin of the region.
        fr_origin: NllRegionVariableOrigin,
        /// The region that should outlive `shorter_fr`.
        longer_fr: RegionVid,
        /// The region that should be shorter, but we can't prove it.
        shorter_fr: RegionVid,
        /// Indicates whether this is a reported error. We currently only report the first error
        /// encountered and leave the rest unreported so as not to overwhelm the user.
        is_reported: bool,
    },
}

/// Information about the various region constraints involved in a borrow checker error.
#[derive(Clone, Debug)]
pub struct ErrorConstraintInfo<'tcx> {
    // fr: outlived_fr
    pub(super) fr: RegionVid,
    pub(super) fr_is_local: bool,
    pub(super) outlived_fr: RegionVid,
    pub(super) outlived_fr_is_local: bool,

    // Category and span for best blame constraint
    pub(super) category: ConstraintCategory<'tcx>,
    pub(super) span: Span,
}

impl<'a, 'tcx> MirBorrowckCtxt<'a, 'tcx> {
    /// Converts a region inference variable into a `ty::Region` that
    /// we can use for error reporting. If `r` is universally bound,
    /// then we use the name that we have on record for it. If `r` is
    /// existentially bound, then we check its inferred value and try
    /// to find a good name from that. Returns `None` if we can't find
    /// one (e.g., this is just some random part of the CFG).
    pub(super) fn to_error_region(&self, r: RegionVid) -> Option<ty::Region<'tcx>> {
        self.to_error_region_vid(r).and_then(|r| self.regioncx.region_definition(r).external_name)
    }

    /// Returns the `RegionVid` corresponding to the region returned by
    /// `to_error_region`.
    pub(super) fn to_error_region_vid(&self, r: RegionVid) -> Option<RegionVid> {
        if self.regioncx.universal_regions().is_universal_region(r) {
            Some(r)
        } else {
            // We just want something nameable, even if it's not
            // actually an upper bound.
            let upper_bound = self.regioncx.approx_universal_upper_bound(r);

            if self.regioncx.upper_bound_in_region_scc(r, upper_bound) {
                self.to_error_region_vid(upper_bound)
            } else {
                None
            }
        }
    }

    /// Returns `true` if a closure is inferred to be an `FnMut` closure.
    fn is_closure_fn_mut(&self, fr: RegionVid) -> bool {
        if let Some(ty::ReLateParam(late_param)) = self.to_error_region(fr).as_deref()
            && let ty::BoundRegionKind::BrEnv = late_param.bound_region
            && let DefiningTy::Closure(_, args) = self.regioncx.universal_regions().defining_ty
        {
            return args.as_closure().kind() == ty::ClosureKind::FnMut;
        }

        false
    }

    // For generic associated types (GATs) which implied 'static requirement
    // from higher-ranked trait bounds (HRTB). Try to locate span of the trait
    // and the span which bounded to the trait for adding 'static lifetime suggestion
    #[allow(rustc::diagnostic_outside_of_impl)]
    #[allow(rustc::untranslatable_diagnostic)] // FIXME: make this translatable
    fn suggest_static_lifetime_for_gat_from_hrtb(
        &self,
        diag: &mut Diag<'_>,
        lower_bound: RegionVid,
    ) {
        let mut suggestions = vec![];
        let hir = self.infcx.tcx.hir();

        // find generic associated types in the given region 'lower_bound'
        let gat_id_and_generics = self
            .regioncx
            .placeholders_contained_in(lower_bound)
            .map(|placeholder| {
                if let Some(id) = placeholder.bound.kind.get_id()
                    && let Some(placeholder_id) = id.as_local()
                    && let gat_hir_id = self.infcx.tcx.local_def_id_to_hir_id(placeholder_id)
                    && let Some(generics_impl) = self
                        .infcx
                        .tcx
                        .parent_hir_node(self.infcx.tcx.parent_hir_id(gat_hir_id))
                        .generics()
                {
                    Some((gat_hir_id, generics_impl))
                } else {
                    None
                }
            })
            .collect::<Vec<_>>();
        debug!(?gat_id_and_generics);

        // find higher-ranked trait bounds bounded to the generic associated types
        let mut hrtb_bounds = vec![];
        gat_id_and_generics.iter().flatten().for_each(|(gat_hir_id, generics)| {
            for pred in generics.predicates {
                let BoundPredicate(WhereBoundPredicate { bound_generic_params, bounds, .. }) = pred
                else {
                    continue;
                };
                if bound_generic_params
                    .iter()
                    .rfind(|bgp| self.infcx.tcx.local_def_id_to_hir_id(bgp.def_id) == *gat_hir_id)
                    .is_some()
                {
                    for bound in *bounds {
                        hrtb_bounds.push(bound);
                    }
                }
            }
        });
        debug!(?hrtb_bounds);

        hrtb_bounds.iter().for_each(|bound| {
            let Trait(PolyTraitRef { trait_ref, span: trait_span, .. }, _) = bound else { return; };
            diag.span_note(
                *trait_span,
                "due to current limitations in the borrow checker, this implies a `'static` lifetime"
            );
            let Some(generics_fn) = hir.get_generics(self.body.source.def_id().expect_local()) else { return; };
            let Def(_, trait_res_defid) = trait_ref.path.res else { return; };
            debug!(?generics_fn);
            generics_fn.predicates.iter().for_each(|predicate| {
                let BoundPredicate(
                    WhereBoundPredicate {
                        span: bounded_span,
                        bounded_ty,
                        bounds,
                        ..
                    }
                ) = predicate else { return; };
                bounds.iter().for_each(|bd| {
                    if let Trait(PolyTraitRef { trait_ref: tr_ref, .. }, _) = bd
                        && let Def(_, res_defid) = tr_ref.path.res
                        && res_defid == trait_res_defid // trait id matches
                        && let TyKind::Path(Resolved(_, path)) = bounded_ty.kind
                        && let Def(_, defid) = path.res
                        && generics_fn.params
                            .iter()
                            .rfind(|param| param.def_id.to_def_id() == defid)
                            .is_some() {
                            suggestions.push((bounded_span.shrink_to_hi(), " + 'static".to_string()));
                        }
                });
            });
        });
        if suggestions.len() > 0 {
            suggestions.dedup();
            diag.multipart_suggestion_verbose(
                "consider restricting the type parameter to the `'static` lifetime",
                suggestions,
                Applicability::MaybeIncorrect,
            );
        }
    }

    /// Produces nice borrowck error diagnostics for all the errors collected in `nll_errors`.
    pub(crate) fn report_region_errors(&mut self, nll_errors: RegionErrors<'tcx>) {
        // Iterate through all the errors, producing a diagnostic for each one. The diagnostics are
        // buffered in the `MirBorrowckCtxt`.

        let mut outlives_suggestion = OutlivesSuggestionBuilder::default();
        let mut last_unexpected_hidden_region: Option<(Span, Ty<'_>, ty::OpaqueTypeKey<'tcx>)> =
            None;

        for (nll_error, _) in nll_errors.into_iter() {
            match nll_error {
                RegionErrorKind::TypeTestError { type_test } => {
                    // Try to convert the lower-bound region into something named we can print for
                    // the user.
                    let lower_bound_region = self.to_error_region(type_test.lower_bound);

                    let type_test_span = type_test.span;

                    if let Some(lower_bound_region) = lower_bound_region {
                        let generic_ty = type_test.generic_kind.to_ty(self.infcx.tcx);
                        let origin = RelateParamBound(type_test_span, generic_ty, None);
                        self.buffer_error(self.infcx.err_ctxt().construct_generic_bound_failure(
                            self.body.source.def_id().expect_local(),
                            type_test_span,
                            Some(origin),
                            type_test.generic_kind,
                            lower_bound_region,
                        ));
                    } else {
                        // FIXME. We should handle this case better. It
                        // indicates that we have e.g., some region variable
                        // whose value is like `'a+'b` where `'a` and `'b` are
                        // distinct unrelated universal regions that are not
                        // known to outlive one another. It'd be nice to have
                        // some examples where this arises to decide how best
                        // to report it; we could probably handle it by
                        // iterating over the universal regions and reporting
                        // an error that multiple bounds are required.
                        let mut diag = self.dcx().create_err(GenericDoesNotLiveLongEnough {
                            kind: type_test.generic_kind.to_string(),
                            span: type_test_span,
                        });

                        // Add notes and suggestions for the case of 'static lifetime
                        // implied but not specified when a generic associated types
                        // are from higher-ranked trait bounds
                        self.suggest_static_lifetime_for_gat_from_hrtb(
                            &mut diag,
                            type_test.lower_bound,
                        );

                        self.buffer_error(diag);
                    }
                }

                RegionErrorKind::UnexpectedHiddenRegion { span, hidden_ty, key, member_region } => {
                    let named_ty = self.regioncx.name_regions(self.infcx.tcx, hidden_ty);
                    let named_key = self.regioncx.name_regions(self.infcx.tcx, key);
                    let named_region = self.regioncx.name_regions(self.infcx.tcx, member_region);
                    let diag = unexpected_hidden_region_diagnostic(
                        self.infcx.tcx,
                        span,
                        named_ty,
                        named_region,
                        named_key,
                    );
                    if last_unexpected_hidden_region != Some((span, named_ty, named_key)) {
                        self.buffer_error(diag);
                        last_unexpected_hidden_region = Some((span, named_ty, named_key));
                    } else {
                        diag.delay_as_bug();
                    }
                }

                RegionErrorKind::BoundUniversalRegionError {
                    longer_fr,
                    placeholder,
                    error_element,
                } => {
                    let error_vid = self.regioncx.region_from_element(longer_fr, &error_element);

                    // Find the code to blame for the fact that `longer_fr` outlives `error_fr`.
                    let (_, cause) = self.regioncx.find_outlives_blame_span(
                        longer_fr,
                        NllRegionVariableOrigin::Placeholder(placeholder),
                        error_vid,
                    );

                    let universe = placeholder.universe;
                    let universe_info = self.regioncx.universe_info(universe);

                    universe_info.report_error(self, placeholder, error_element, cause);
                }

                RegionErrorKind::RegionError { fr_origin, longer_fr, shorter_fr, is_reported } => {
                    if is_reported {
                        self.report_region_error(
                            longer_fr,
                            fr_origin,
                            shorter_fr,
                            &mut outlives_suggestion,
                        );
                    } else {
                        // We only report the first error, so as not to overwhelm the user. See
                        // `RegRegionErrorKind` docs.
                        //
                        // FIXME: currently we do nothing with these, but perhaps we can do better?
                        // FIXME: try collecting these constraints on the outlives suggestion
                        // builder. Does it make the suggestions any better?
                        debug!(
                            "Unreported region error: can't prove that {:?}: {:?}",
                            longer_fr, shorter_fr
                        );
                    }
                }
            }
        }

        // Emit one outlives suggestions for each MIR def we borrowck
        outlives_suggestion.add_suggestion(self);
    }

    /// Report an error because the universal region `fr` was required to outlive
    /// `outlived_fr` but it is not known to do so. For example:
    ///
    /// ```compile_fail
    /// fn foo<'a, 'b>(x: &'a u32) -> &'b u32 { x }
    /// ```
    ///
    /// Here we would be invoked with `fr = 'a` and `outlived_fr = 'b`.
    // FIXME: make this translatable
    #[allow(rustc::diagnostic_outside_of_impl)]
    #[allow(rustc::untranslatable_diagnostic)]
    pub(crate) fn report_region_error(
        &mut self,
        fr: RegionVid,
        fr_origin: NllRegionVariableOrigin,
        outlived_fr: RegionVid,
        outlives_suggestion: &mut OutlivesSuggestionBuilder,
    ) {
        debug!("report_region_error(fr={:?}, outlived_fr={:?})", fr, outlived_fr);

        let (blame_constraint, extra_info) =
            self.regioncx.best_blame_constraint(fr, fr_origin, |r| {
                self.regioncx.provides_universal_region(r, fr, outlived_fr)
            });
        let BlameConstraint { category, cause, variance_info, .. } = blame_constraint;

        debug!("report_region_error: category={:?} {:?} {:?}", category, cause, variance_info);

        // Check if we can use one of the "nice region errors".
        if let (Some(f), Some(o)) = (self.to_error_region(fr), self.to_error_region(outlived_fr)) {
            let infer_err = self.infcx.err_ctxt();
            let nice = NiceRegionError::new_from_span(&infer_err, cause.span, o, f);
            if let Some(diag) = nice.try_report_from_nll() {
                self.buffer_error(diag);
                return;
            }
        }

        let (fr_is_local, outlived_fr_is_local): (bool, bool) = (
            self.regioncx.universal_regions().is_local_free_region(fr),
            self.regioncx.universal_regions().is_local_free_region(outlived_fr),
        );

        debug!(
            "report_region_error: fr_is_local={:?} outlived_fr_is_local={:?} category={:?}",
            fr_is_local, outlived_fr_is_local, category
        );

        let errci = ErrorConstraintInfo {
            fr,
            outlived_fr,
            fr_is_local,
            outlived_fr_is_local,
            category,
            span: cause.span,
        };

        let mut diag = match (category, fr_is_local, outlived_fr_is_local) {
            (ConstraintCategory::Return(kind), true, false) if self.is_closure_fn_mut(fr) => {
                self.report_fnmut_error(&errci, kind)
            }
            (ConstraintCategory::Assignment, true, false)
            | (ConstraintCategory::CallArgument(_), true, false) => {
                let mut db = self.report_escaping_data_error(&errci);

                outlives_suggestion.intermediate_suggestion(self, &errci, &mut db);
                outlives_suggestion.collect_constraint(fr, outlived_fr);

                db
            }
            _ => {
                let mut db = self.report_general_error(&errci);

                outlives_suggestion.intermediate_suggestion(self, &errci, &mut db);
                outlives_suggestion.collect_constraint(fr, outlived_fr);

                db
            }
        };

        match variance_info {
            ty::VarianceDiagInfo::None => {}
            ty::VarianceDiagInfo::Invariant { ty, param_index } => {
                let (desc, note) = match ty.kind() {
                    ty::RawPtr(ty, mutbl) => {
                        assert_eq!(*mutbl, rustc_hir::Mutability::Mut);
                        (
                            format!("a mutable pointer to `{}`", ty),
                            "mutable pointers are invariant over their type parameter".to_string(),
                        )
                    }
                    ty::Ref(_, inner_ty, mutbl) => {
                        assert_eq!(*mutbl, rustc_hir::Mutability::Mut);
                        (
                            format!("a mutable reference to `{inner_ty}`"),
                            "mutable references are invariant over their type parameter"
                                .to_string(),
                        )
                    }
                    ty::Adt(adt, args) => {
                        let generic_arg = args[param_index as usize];
                        let identity_args =
                            GenericArgs::identity_for_item(self.infcx.tcx, adt.did());
                        let base_ty = Ty::new_adt(self.infcx.tcx, *adt, identity_args);
                        let base_generic_arg = identity_args[param_index as usize];
                        let adt_desc = adt.descr();

                        let desc = format!(
                            "the type `{ty}`, which makes the generic argument `{generic_arg}` invariant"
                        );
                        let note = format!(
                            "the {adt_desc} `{base_ty}` is invariant over the parameter `{base_generic_arg}`"
                        );
                        (desc, note)
                    }
                    ty::FnDef(def_id, _) => {
                        let name = self.infcx.tcx.item_name(*def_id);
                        let identity_args = GenericArgs::identity_for_item(self.infcx.tcx, *def_id);
                        let desc = format!("a function pointer to `{name}`");
                        let note = format!(
                            "the function `{name}` is invariant over the parameter `{}`",
                            identity_args[param_index as usize]
                        );
                        (desc, note)
                    }
                    _ => panic!("Unexpected type {ty:?}"),
                };
                diag.note(format!("requirement occurs because of {desc}",));
                diag.note(note);
                diag.help("see <https://doc.rust-lang.org/nomicon/subtyping.html> for more information about variance");
            }
        }

        for extra in extra_info {
            match extra {
                ExtraConstraintInfo::PlaceholderFromPredicate(span) => {
                    diag.span_note(span, "due to current limitations in the borrow checker, this implies a `'static` lifetime");
                }
            }
        }

        self.buffer_error(diag);
    }

    /// Report a specialized error when `FnMut` closures return a reference to a captured variable.
    /// This function expects `fr` to be local and `outlived_fr` to not be local.
    ///
    /// ```text
    /// error: captured variable cannot escape `FnMut` closure body
    ///   --> $DIR/issue-53040.rs:15:8
    ///    |
    /// LL |     || &mut v;
    ///    |     -- ^^^^^^ creates a reference to a captured variable which escapes the closure body
    ///    |     |
    ///    |     inferred to be a `FnMut` closure
    ///    |
    ///    = note: `FnMut` closures only have access to their captured variables while they are
    ///            executing...
    ///    = note: ...therefore, returned references to captured variables will escape the closure
    /// ```
    #[allow(rustc::diagnostic_outside_of_impl)] // FIXME
    fn report_fnmut_error(
        &self,
        errci: &ErrorConstraintInfo<'tcx>,
        kind: ReturnConstraint,
    ) -> Diag<'tcx> {
        let ErrorConstraintInfo { outlived_fr, span, .. } = errci;

        let mut output_ty = self.regioncx.universal_regions().unnormalized_output_ty;
        if let ty::Alias(ty::Opaque, ty::AliasTy { def_id, .. }) = *output_ty.kind() {
            output_ty = self.infcx.tcx.type_of(def_id).instantiate_identity()
        };

        debug!("report_fnmut_error: output_ty={:?}", output_ty);

        let err = FnMutError {
            span: *span,
            ty_err: match output_ty.kind() {
                ty::Coroutine(def, ..) if self.infcx.tcx.coroutine_is_async(*def) => {
                    FnMutReturnTypeErr::ReturnAsyncBlock { span: *span }
                }
                _ if output_ty.contains_closure() => {
                    FnMutReturnTypeErr::ReturnClosure { span: *span }
                }
                _ => FnMutReturnTypeErr::ReturnRef { span: *span },
            },
        };

        let mut diag = self.dcx().create_err(err);

        if let ReturnConstraint::ClosureUpvar(upvar_field) = kind {
            let def_id = match self.regioncx.universal_regions().defining_ty {
                DefiningTy::Closure(def_id, _) => def_id,
                ty => bug!("unexpected DefiningTy {:?}", ty),
            };

            let captured_place = &self.upvars[upvar_field.index()].place;
            let defined_hir = match captured_place.base {
                PlaceBase::Local(hirid) => Some(hirid),
                PlaceBase::Upvar(upvar) => Some(upvar.var_path.hir_id),
                _ => None,
            };

            if let Some(def_hir) = defined_hir {
                let upvars_map = self.infcx.tcx.upvars_mentioned(def_id).unwrap();
                let upvar_def_span = self.infcx.tcx.hir().span(def_hir);
                let upvar_span = upvars_map.get(&def_hir).unwrap().span;
                diag.subdiagnostic(self.dcx(), VarHereDenote::Defined { span: upvar_def_span });
                diag.subdiagnostic(self.dcx(), VarHereDenote::Captured { span: upvar_span });
            }
        }

        if let Some(fr_span) = self.give_region_a_name(*outlived_fr).unwrap().span() {
            diag.subdiagnostic(self.dcx(), VarHereDenote::FnMutInferred { span: fr_span });
        }

        self.suggest_move_on_borrowing_closure(&mut diag);

        diag
    }

    /// Reports an error specifically for when data is escaping a closure.
    ///
    /// ```text
    /// error: borrowed data escapes outside of function
    ///   --> $DIR/lifetime-bound-will-change-warning.rs:44:5
    ///    |
    /// LL | fn test2<'a>(x: &'a Box<Fn()+'a>) {
    ///    |              - `x` is a reference that is only valid in the function body
    /// LL |     // but ref_obj will not, so warn.
    /// LL |     ref_obj(x)
    ///    |     ^^^^^^^^^^ `x` escapes the function body here
    /// ```
    #[instrument(level = "debug", skip(self))]
    fn report_escaping_data_error(&self, errci: &ErrorConstraintInfo<'tcx>) -> Diag<'tcx> {
        let ErrorConstraintInfo { span, category, .. } = errci;

        let fr_name_and_span = self.regioncx.get_var_name_and_span_for_region(
            self.infcx.tcx,
            self.body,
            &self.local_names,
            &self.upvars,
            errci.fr,
        );
        let outlived_fr_name_and_span = self.regioncx.get_var_name_and_span_for_region(
            self.infcx.tcx,
            self.body,
            &self.local_names,
            &self.upvars,
            errci.outlived_fr,
        );

        let escapes_from =
            self.infcx.tcx.def_descr(self.regioncx.universal_regions().defining_ty.def_id());

        // Revert to the normal error in these cases.
        // Assignments aren't "escapes" in function items.
        if (fr_name_and_span.is_none() && outlived_fr_name_and_span.is_none())
            || (*category == ConstraintCategory::Assignment
                && self.regioncx.universal_regions().defining_ty.is_fn_def())
            || self.regioncx.universal_regions().defining_ty.is_const()
        {
            return self.report_general_error(&ErrorConstraintInfo {
                fr_is_local: true,
                outlived_fr_is_local: false,
                ..*errci
            });
        }

        let mut diag =
            borrowck_errors::borrowed_data_escapes_closure(self.infcx.tcx, *span, escapes_from);

        if let Some((Some(outlived_fr_name), outlived_fr_span)) = outlived_fr_name_and_span {
            // FIXME: make this translatable
            #[allow(rustc::diagnostic_outside_of_impl)]
            #[allow(rustc::untranslatable_diagnostic)]
            diag.span_label(
                outlived_fr_span,
                format!("`{outlived_fr_name}` declared here, outside of the {escapes_from} body",),
            );
        }

        // FIXME: make this translatable
        #[allow(rustc::diagnostic_outside_of_impl)]
        #[allow(rustc::untranslatable_diagnostic)]
        if let Some((Some(fr_name), fr_span)) = fr_name_and_span {
            diag.span_label(
                fr_span,
                format!(
                    "`{fr_name}` is a reference that is only valid in the {escapes_from} body",
                ),
            );

            diag.span_label(*span, format!("`{fr_name}` escapes the {escapes_from} body here"));
        }

        // Only show an extra note if we can find an 'error region' for both of the region
        // variables. This avoids showing a noisy note that just mentions 'synthetic' regions
        // that don't help the user understand the error.
        match (self.to_error_region(errci.fr), self.to_error_region(errci.outlived_fr)) {
            (Some(f), Some(o)) => {
                self.maybe_suggest_constrain_dyn_trait_impl(&mut diag, f, o, category);

                let fr_region_name = self.give_region_a_name(errci.fr).unwrap();
                fr_region_name.highlight_region_name(&mut diag);
                let outlived_fr_region_name = self.give_region_a_name(errci.outlived_fr).unwrap();
                outlived_fr_region_name.highlight_region_name(&mut diag);

                // FIXME: make this translatable
                #[allow(rustc::diagnostic_outside_of_impl)]
                #[allow(rustc::untranslatable_diagnostic)]
                diag.span_label(
                    *span,
                    format!(
                        "{}requires that `{}` must outlive `{}`",
                        category.description(),
                        fr_region_name,
                        outlived_fr_region_name,
                    ),
                );
            }
            _ => {}
        }

        diag
    }

    /// Reports a region inference error for the general case with named/synthesized lifetimes to
    /// explain what is happening.
    ///
    /// ```text
    /// error: unsatisfied lifetime constraints
    ///   --> $DIR/regions-creating-enums3.rs:17:5
    ///    |
    /// LL | fn mk_add_bad1<'a,'b>(x: &'a ast<'a>, y: &'b ast<'b>) -> ast<'a> {
    ///    |                -- -- lifetime `'b` defined here
    ///    |                |
    ///    |                lifetime `'a` defined here
    /// LL |     ast::add(x, y)
    ///    |     ^^^^^^^^^^^^^^ function was supposed to return data with lifetime `'a` but it
    ///    |                    is returning data with lifetime `'b`
    /// ```
    #[allow(rustc::diagnostic_outside_of_impl)] // FIXME
    fn report_general_error(&self, errci: &ErrorConstraintInfo<'tcx>) -> Diag<'tcx> {
        let ErrorConstraintInfo {
            fr,
            fr_is_local,
            outlived_fr,
            outlived_fr_is_local,
            span,
            category,
            ..
        } = errci;

        let mir_def_name = self.infcx.tcx.def_descr(self.mir_def_id().to_def_id());

        let err = LifetimeOutliveErr { span: *span };
        let mut diag = self.dcx().create_err(err);

        // In certain scenarios, such as the one described in issue #118021,
        // we might encounter a lifetime that cannot be named.
        // These situations are bound to result in errors.
        // To prevent an immediate ICE, we opt to create a dummy name instead.
        let fr_name = self.give_region_a_name(*fr).unwrap_or(RegionName {
            name: kw::UnderscoreLifetime,
            source: RegionNameSource::Static,
        });
        fr_name.highlight_region_name(&mut diag);
        let outlived_fr_name = self.give_region_a_name(*outlived_fr).unwrap();
        outlived_fr_name.highlight_region_name(&mut diag);

        let err_category = match (category, outlived_fr_is_local, fr_is_local) {
            (ConstraintCategory::Return(_), true, _) => LifetimeReturnCategoryErr::WrongReturn {
                span: *span,
                mir_def_name,
                outlived_fr_name,
                fr_name: &fr_name,
            },
            _ => LifetimeReturnCategoryErr::ShortReturn {
                span: *span,
                category_desc: category.description(),
                free_region_name: &fr_name,
                outlived_fr_name,
            },
        };

        diag.subdiagnostic(self.dcx(), err_category);

        self.add_static_impl_trait_suggestion(&mut diag, *fr, fr_name, *outlived_fr);
        self.suggest_adding_lifetime_params(&mut diag, *fr, *outlived_fr);
        self.suggest_move_on_borrowing_closure(&mut diag);
<<<<<<< HEAD
        self.suggest_deref_closure_value(&mut diag);
=======
        self.suggest_deref_closure_return(&mut diag);
>>>>>>> b7581490

        diag
    }

    /// Adds a suggestion to errors where an `impl Trait` is returned.
    ///
    /// ```text
    /// help: to allow this `impl Trait` to capture borrowed data with lifetime `'1`, add `'_` as
    ///       a constraint
    ///    |
    /// LL |     fn iter_values_anon(&self) -> impl Iterator<Item=u32> + 'a {
    ///    |                                   ^^^^^^^^^^^^^^^^^^^^^^^^^^^^
    /// ```
    #[allow(rustc::diagnostic_outside_of_impl)]
    #[allow(rustc::untranslatable_diagnostic)] // FIXME: make this translatable
    fn add_static_impl_trait_suggestion(
        &self,
        diag: &mut Diag<'_>,
        fr: RegionVid,
        // We need to pass `fr_name` - computing it again will label it twice.
        fr_name: RegionName,
        outlived_fr: RegionVid,
    ) {
        if let (Some(f), Some(outlived_f)) =
            (self.to_error_region(fr), self.to_error_region(outlived_fr))
        {
            if *outlived_f != ty::ReStatic {
                return;
            }
            let suitable_region = self.infcx.tcx.is_suitable_region(f);
            let Some(suitable_region) = suitable_region else {
                return;
            };

            let fn_returns = self.infcx.tcx.return_type_impl_or_dyn_traits(suitable_region.def_id);

            let param = if let Some(param) = find_param_with_region(self.infcx.tcx, f, outlived_f) {
                param
            } else {
                return;
            };

            let lifetime = if f.has_name() { fr_name.name } else { kw::UnderscoreLifetime };

            let arg = match param.param.pat.simple_ident() {
                Some(simple_ident) => format!("argument `{simple_ident}`"),
                None => "the argument".to_string(),
            };
            let captures = format!("captures data from {arg}");

            if !fn_returns.is_empty() {
                nice_region_error::suggest_new_region_bound(
                    self.infcx.tcx,
                    diag,
                    fn_returns,
                    lifetime.to_string(),
                    Some(arg),
                    captures,
                    Some((param.param_ty_span, param.param_ty.to_string())),
                    Some(suitable_region.def_id),
                );
                return;
            }

            let Some((alias_tys, alias_span, lt_addition_span)) = self
                .infcx
                .tcx
                .return_type_impl_or_dyn_traits_with_type_alias(suitable_region.def_id)
            else {
                return;
            };

            // in case the return type of the method is a type alias
            let mut spans_suggs: Vec<_> = Vec::new();
            for alias_ty in alias_tys {
                if alias_ty.span.desugaring_kind().is_some() {
                    // Skip `async` desugaring `impl Future`.
                    ()
                }
                if let TyKind::TraitObject(_, lt, _) = alias_ty.kind {
                    if lt.ident.name == kw::Empty {
                        spans_suggs.push((lt.ident.span.shrink_to_hi(), " + 'a".to_string()));
                    } else {
                        spans_suggs.push((lt.ident.span, "'a".to_string()));
                    }
                }
            }

            if let Some(lt_addition_span) = lt_addition_span {
                spans_suggs.push((lt_addition_span, "'a, ".to_string()));
            } else {
                spans_suggs.push((alias_span.shrink_to_hi(), "<'a>".to_string()));
            }

            diag.multipart_suggestion_verbose(
                format!(
                    "to declare that the trait object {captures}, you can add a lifetime parameter `'a` in the type alias"
                ),
                spans_suggs,
                Applicability::MaybeIncorrect,
            );
        }
    }

    fn maybe_suggest_constrain_dyn_trait_impl(
        &self,
        diag: &mut Diag<'_>,
        f: Region<'tcx>,
        o: Region<'tcx>,
        category: &ConstraintCategory<'tcx>,
    ) {
        if !o.is_static() {
            return;
        }

        let tcx = self.infcx.tcx;

        let instance = if let ConstraintCategory::CallArgument(Some(func_ty)) = category {
            let (fn_did, args) = match func_ty.kind() {
                ty::FnDef(fn_did, args) => (fn_did, args),
                _ => return,
            };
            debug!(?fn_did, ?args);

            // Only suggest this on function calls, not closures
            let ty = tcx.type_of(fn_did).instantiate_identity();
            debug!("ty: {:?}, ty.kind: {:?}", ty, ty.kind());
            if let ty::Closure(_, _) = ty.kind() {
                return;
            }

            if let Ok(Some(instance)) = ty::Instance::resolve(
                tcx,
                self.param_env,
                *fn_did,
                self.infcx.resolve_vars_if_possible(args),
            ) {
                instance
            } else {
                return;
            }
        } else {
            return;
        };

        let param = match find_param_with_region(tcx, f, o) {
            Some(param) => param,
            None => return,
        };
        debug!(?param);

        let mut visitor = TraitObjectVisitor(FxIndexSet::default());
        visitor.visit_ty(param.param_ty);

        let Some((ident, self_ty)) = NiceRegionError::get_impl_ident_and_self_ty_from_trait(
            tcx,
            instance.def_id(),
            &visitor.0,
        ) else {
            return;
        };

        self.suggest_constrain_dyn_trait_in_impl(diag, &visitor.0, ident, self_ty);
    }

    #[allow(rustc::diagnostic_outside_of_impl)]
    #[allow(rustc::untranslatable_diagnostic)] // FIXME: make this translatable
    #[instrument(skip(self, err), level = "debug")]
    fn suggest_constrain_dyn_trait_in_impl(
        &self,
        err: &mut Diag<'_>,
        found_dids: &FxIndexSet<DefId>,
        ident: Ident,
        self_ty: &hir::Ty<'_>,
    ) -> bool {
        debug!("err: {:#?}", err);
        let mut suggested = false;
        for found_did in found_dids {
            let mut traits = vec![];
            let mut hir_v = HirTraitObjectVisitor(&mut traits, *found_did);
            hir_v.visit_ty(self_ty);
            debug!("trait spans found: {:?}", traits);
            for span in &traits {
                let mut multi_span: MultiSpan = vec![*span].into();
                multi_span
                    .push_span_label(*span, "this has an implicit `'static` lifetime requirement");
                multi_span.push_span_label(
                    ident.span,
                    "calling this method introduces the `impl`'s `'static` requirement",
                );
                err.subdiagnostic(self.dcx(), RequireStaticErr::UsedImpl { multi_span });
                err.span_suggestion_verbose(
                    span.shrink_to_hi(),
                    "consider relaxing the implicit `'static` requirement",
                    " + '_",
                    Applicability::MaybeIncorrect,
                );
                suggested = true;
            }
        }
        suggested
    }

    fn suggest_adding_lifetime_params(&self, diag: &mut Diag<'_>, sub: RegionVid, sup: RegionVid) {
        let (Some(sub), Some(sup)) = (self.to_error_region(sub), self.to_error_region(sup)) else {
            return;
        };

        let Some((ty_sub, _)) = self
            .infcx
            .tcx
            .is_suitable_region(sub)
            .and_then(|anon_reg| find_anon_type(self.infcx.tcx, sub, &anon_reg.bound_region))
        else {
            return;
        };

        let Some((ty_sup, _)) = self
            .infcx
            .tcx
            .is_suitable_region(sup)
            .and_then(|anon_reg| find_anon_type(self.infcx.tcx, sup, &anon_reg.bound_region))
        else {
            return;
        };

        suggest_adding_lifetime_params(self.infcx.tcx, sub, ty_sup, ty_sub, diag);
    }

    #[allow(rustc::diagnostic_outside_of_impl)]
    #[allow(rustc::untranslatable_diagnostic)] // FIXME: make this translatable
    /// When encountering a lifetime error caused by the return type of a closure, check the
    /// corresponding trait bound and see if dereferencing the closure return value would satisfy
    /// them. If so, we produce a structured suggestion.
<<<<<<< HEAD
    fn suggest_deref_closure_value(&self, diag: &mut Diag<'_>) {
        let tcx = self.infcx.tcx;
        let map = tcx.hir();

        // Get the closure return value and type.
        let body_id = map.body_owned_by(self.mir_def_id());
        let body = &map.body(body_id);
        let value = &body.value.peel_blocks();
        let hir::Node::Expr(closure_expr) = tcx.hir_node_by_def_id(self.mir_def_id()) else {
            return;
        };
        let fn_call_id = tcx.parent_hir_id(self.mir_hir_id());
        let hir::Node::Expr(expr) = tcx.hir_node(fn_call_id) else { return };
        let def_id = map.enclosing_body_owner(fn_call_id);
        let tables = tcx.typeck(def_id);
        let Some(return_value_ty) = tables.node_type_opt(value.hir_id) else { return };
        let return_value_ty = self.infcx.resolve_vars_if_possible(return_value_ty);

        // We don't use `ty.peel_refs()` to get the number of `*`s needed to get the root type.
        let mut ty = return_value_ty;
        let mut count = 0;
        while let ty::Ref(_, t, _) = ty.kind() {
            ty = *t;
            count += 1;
        }
        if !self.infcx.type_is_copy_modulo_regions(self.param_env, ty) {
=======
    fn suggest_deref_closure_return(&self, diag: &mut Diag<'_>) {
        let tcx = self.infcx.tcx;

        // Get the closure return value and type.
        let closure_def_id = self.mir_def_id();
        let hir::Node::Expr(
            closure_expr @ hir::Expr {
                kind: hir::ExprKind::Closure(hir::Closure { body, .. }), ..
            },
        ) = tcx.hir_node_by_def_id(closure_def_id)
        else {
            return;
        };
        let ty::Closure(_, args) = *tcx.type_of(closure_def_id).instantiate_identity().kind()
        else {
            return;
        };
        let args = args.as_closure();

        // Make sure that the parent expression is a method call.
        let parent_expr_id = tcx.parent_hir_id(self.mir_hir_id());
        let hir::Node::Expr(
            parent_expr @ hir::Expr {
                kind: hir::ExprKind::MethodCall(_, rcvr, call_args, _), ..
            },
        ) = tcx.hir_node(parent_expr_id)
        else {
            return;
        };
        let typeck_results = tcx.typeck(self.mir_def_id());

        // We don't use `ty.peel_refs()` to get the number of `*`s needed to get the root type.
        let liberated_sig = tcx.liberate_late_bound_regions(closure_def_id.to_def_id(), args.sig());
        let mut peeled_ty = liberated_sig.output();
        let mut count = 0;
        while let ty::Ref(_, ref_ty, _) = *peeled_ty.kind() {
            peeled_ty = ref_ty;
            count += 1;
        }
        if !self.infcx.type_is_copy_modulo_regions(self.param_env, peeled_ty) {
>>>>>>> b7581490
            return;
        }

        // Build a new closure where the return type is an owned value, instead of a ref.
<<<<<<< HEAD
        let Some(ty::Closure(did, args)) =
            tables.node_type_opt(closure_expr.hir_id).as_ref().map(|ty| ty.kind())
        else {
            return;
        };
        let sig = args.as_closure().sig();
        let closure_sig_as_fn_ptr_ty = Ty::new_fn_ptr(
            tcx,
            sig.map_bound(|s| {
                let unsafety = hir::Unsafety::Normal;
                use rustc_target::spec::abi;
                tcx.mk_fn_sig(
                    [s.inputs()[0]],
                    s.output().peel_refs(),
                    s.c_variadic,
                    unsafety,
                    abi::Abi::Rust,
                )
            }),
        );
        let parent_args = GenericArgs::identity_for_item(
            tcx,
            tcx.typeck_root_def_id(self.mir_def_id().to_def_id()),
        );
        let closure_kind = args.as_closure().kind();
        let closure_kind_ty = Ty::from_closure_kind(tcx, closure_kind);
        let tupled_upvars_ty = self.infcx.next_ty_var(TypeVariableOrigin {
            kind: TypeVariableOriginKind::ClosureSynthetic,
            span: closure_expr.span,
        });
        let closure_args = ty::ClosureArgs::new(
            tcx,
            ty::ClosureArgsParts {
                parent_args,
                closure_kind_ty,
                closure_sig_as_fn_ptr_ty,
                tupled_upvars_ty,
            },
        );
        let closure_ty = Ty::new_closure(tcx, *did, closure_args.args);
        let closure_ty = tcx.erase_regions(closure_ty);

        let hir::ExprKind::MethodCall(_, rcvr, args, _) = expr.kind else { return };
        let Some(pos) = args
            .iter()
            .enumerate()
            .find(|(_, arg)| arg.hir_id == closure_expr.hir_id)
            .map(|(i, _)| i)
        else {
            return;
        };
        // The found `Self` type of the method call.
        let Some(possible_rcvr_ty) = tables.node_type_opt(rcvr.hir_id) else { return };

        // The `MethodCall` expression is `Res::Err`, so we search for the method on the `rcvr_ty`.
        let Some(method) = tcx.lookup_method_for_diagnostic((self.mir_def_id(), expr.hir_id))
        else {
            return;
        };

        // Get the type for the parameter corresponding to the argument the closure with the
        // lifetime error we had.
        let Some(input) = tcx
            .fn_sig(method)
            .instantiate_identity()
            .inputs()
            .skip_binder()
            // Methods have a `self` arg, so `pos` is actually `+ 1` to match the method call arg.
            .get(pos + 1)
        else {
            return;
        };

        trace!(?input);

        let ty::Param(closure_param) = input.kind() else { return };

        // Get the arguments for the found method, only specifying that `Self` is the receiver type.
        let args = GenericArgs::for_item(tcx, method, |param, _| {
=======
        let closure_sig_as_fn_ptr_ty = Ty::new_fn_ptr(
            tcx,
            ty::Binder::dummy(tcx.mk_fn_sig(
                liberated_sig.inputs().iter().copied(),
                peeled_ty,
                liberated_sig.c_variadic,
                hir::Unsafety::Normal,
                rustc_target::spec::abi::Abi::Rust,
            )),
        );
        let closure_ty = Ty::new_closure(
            tcx,
            closure_def_id.to_def_id(),
            ty::ClosureArgs::new(
                tcx,
                ty::ClosureArgsParts {
                    parent_args: args.parent_args(),
                    closure_kind_ty: args.kind_ty(),
                    tupled_upvars_ty: args.tupled_upvars_ty(),
                    closure_sig_as_fn_ptr_ty,
                },
            )
            .args,
        );

        let Some((closure_arg_pos, _)) =
            call_args.iter().enumerate().find(|(_, arg)| arg.hir_id == closure_expr.hir_id)
        else {
            return;
        };
        // Get the type for the parameter corresponding to the argument the closure with the
        // lifetime error we had.
        let Some(method_def_id) = typeck_results.type_dependent_def_id(parent_expr.hir_id) else {
            return;
        };
        let Some(input_arg) = tcx
            .fn_sig(method_def_id)
            .skip_binder()
            .inputs()
            .skip_binder()
            // Methods have a `self` arg, so `pos` is actually `+ 1` to match the method call arg.
            .get(closure_arg_pos + 1)
        else {
            return;
        };
        // If this isn't a param, then we can't substitute a new closure.
        let ty::Param(closure_param) = input_arg.kind() else { return };

        // Get the arguments for the found method, only specifying that `Self` is the receiver type.
        let Some(possible_rcvr_ty) = typeck_results.node_type_opt(rcvr.hir_id) else { return };
        let args = GenericArgs::for_item(tcx, method_def_id, |param, _| {
>>>>>>> b7581490
            if param.index == 0 {
                possible_rcvr_ty.into()
            } else if param.index == closure_param.index {
                closure_ty.into()
            } else {
<<<<<<< HEAD
                self.infcx.var_for_def(expr.span, param)
            }
        });

        let preds = tcx.predicates_of(method).instantiate(tcx, args);
=======
                self.infcx.var_for_def(parent_expr.span, param)
            }
        });

        let preds = tcx.predicates_of(method_def_id).instantiate(tcx, args);
>>>>>>> b7581490

        let ocx = ObligationCtxt::new(&self.infcx);
        ocx.register_obligations(preds.iter().map(|(pred, span)| {
            trace!(?pred);
            Obligation::misc(tcx, span, self.mir_def_id(), self.param_env, pred)
        }));

        if ocx.select_all_or_error().is_empty() {
            diag.span_suggestion_verbose(
<<<<<<< HEAD
                value.span.shrink_to_lo(),
=======
                tcx.hir().body(*body).value.peel_blocks().span.shrink_to_lo(),
>>>>>>> b7581490
                "dereference the return value",
                "*".repeat(count),
                Applicability::MachineApplicable,
            );
        }
    }

    #[allow(rustc::diagnostic_outside_of_impl)]
    #[allow(rustc::untranslatable_diagnostic)] // FIXME: make this translatable
    fn suggest_move_on_borrowing_closure(&self, diag: &mut Diag<'_>) {
        let map = self.infcx.tcx.hir();
        let body_id = map.body_owned_by(self.mir_def_id());
        let expr = &map.body(body_id).value.peel_blocks();
        let mut closure_span = None::<rustc_span::Span>;
        match expr.kind {
            hir::ExprKind::MethodCall(.., args, _) => {
                for arg in args {
                    if let hir::ExprKind::Closure(hir::Closure {
                        capture_clause: hir::CaptureBy::Ref,
                        ..
                    }) = arg.kind
                    {
                        closure_span = Some(arg.span.shrink_to_lo());
                        break;
                    }
                }
            }
            hir::ExprKind::Closure(hir::Closure {
                capture_clause: hir::CaptureBy::Ref,
                kind,
                ..
            }) => {
                if !matches!(
                    kind,
                    hir::ClosureKind::Coroutine(hir::CoroutineKind::Desugared(
                        hir::CoroutineDesugaring::Async,
                        _
                    ),)
                ) {
                    closure_span = Some(expr.span.shrink_to_lo());
                }
            }
            _ => {}
        }
        if let Some(closure_span) = closure_span {
            diag.span_suggestion_verbose(
                closure_span,
                "consider adding 'move' keyword before the nested closure",
                "move ",
                Applicability::MaybeIncorrect,
            );
        }
    }
}<|MERGE_RESOLUTION|>--- conflicted
+++ resolved
@@ -26,10 +26,6 @@
 use rustc_middle::ty::{Region, TyCtxt};
 use rustc_span::symbol::{kw, Ident};
 use rustc_span::Span;
-<<<<<<< HEAD
-use rustc_trait_selection::infer::type_variable::{TypeVariableOrigin, TypeVariableOriginKind};
-=======
->>>>>>> b7581490
 use rustc_trait_selection::infer::InferCtxtExt;
 use rustc_trait_selection::traits::{Obligation, ObligationCtxt};
 
@@ -816,11 +812,7 @@
         self.add_static_impl_trait_suggestion(&mut diag, *fr, fr_name, *outlived_fr);
         self.suggest_adding_lifetime_params(&mut diag, *fr, *outlived_fr);
         self.suggest_move_on_borrowing_closure(&mut diag);
-<<<<<<< HEAD
-        self.suggest_deref_closure_value(&mut diag);
-=======
         self.suggest_deref_closure_return(&mut diag);
->>>>>>> b7581490
 
         diag
     }
@@ -1055,34 +1047,6 @@
     /// When encountering a lifetime error caused by the return type of a closure, check the
     /// corresponding trait bound and see if dereferencing the closure return value would satisfy
     /// them. If so, we produce a structured suggestion.
-<<<<<<< HEAD
-    fn suggest_deref_closure_value(&self, diag: &mut Diag<'_>) {
-        let tcx = self.infcx.tcx;
-        let map = tcx.hir();
-
-        // Get the closure return value and type.
-        let body_id = map.body_owned_by(self.mir_def_id());
-        let body = &map.body(body_id);
-        let value = &body.value.peel_blocks();
-        let hir::Node::Expr(closure_expr) = tcx.hir_node_by_def_id(self.mir_def_id()) else {
-            return;
-        };
-        let fn_call_id = tcx.parent_hir_id(self.mir_hir_id());
-        let hir::Node::Expr(expr) = tcx.hir_node(fn_call_id) else { return };
-        let def_id = map.enclosing_body_owner(fn_call_id);
-        let tables = tcx.typeck(def_id);
-        let Some(return_value_ty) = tables.node_type_opt(value.hir_id) else { return };
-        let return_value_ty = self.infcx.resolve_vars_if_possible(return_value_ty);
-
-        // We don't use `ty.peel_refs()` to get the number of `*`s needed to get the root type.
-        let mut ty = return_value_ty;
-        let mut count = 0;
-        while let ty::Ref(_, t, _) = ty.kind() {
-            ty = *t;
-            count += 1;
-        }
-        if !self.infcx.type_is_copy_modulo_regions(self.param_env, ty) {
-=======
     fn suggest_deref_closure_return(&self, diag: &mut Diag<'_>) {
         let tcx = self.infcx.tcx;
 
@@ -1123,92 +1087,10 @@
             count += 1;
         }
         if !self.infcx.type_is_copy_modulo_regions(self.param_env, peeled_ty) {
->>>>>>> b7581490
             return;
         }
 
         // Build a new closure where the return type is an owned value, instead of a ref.
-<<<<<<< HEAD
-        let Some(ty::Closure(did, args)) =
-            tables.node_type_opt(closure_expr.hir_id).as_ref().map(|ty| ty.kind())
-        else {
-            return;
-        };
-        let sig = args.as_closure().sig();
-        let closure_sig_as_fn_ptr_ty = Ty::new_fn_ptr(
-            tcx,
-            sig.map_bound(|s| {
-                let unsafety = hir::Unsafety::Normal;
-                use rustc_target::spec::abi;
-                tcx.mk_fn_sig(
-                    [s.inputs()[0]],
-                    s.output().peel_refs(),
-                    s.c_variadic,
-                    unsafety,
-                    abi::Abi::Rust,
-                )
-            }),
-        );
-        let parent_args = GenericArgs::identity_for_item(
-            tcx,
-            tcx.typeck_root_def_id(self.mir_def_id().to_def_id()),
-        );
-        let closure_kind = args.as_closure().kind();
-        let closure_kind_ty = Ty::from_closure_kind(tcx, closure_kind);
-        let tupled_upvars_ty = self.infcx.next_ty_var(TypeVariableOrigin {
-            kind: TypeVariableOriginKind::ClosureSynthetic,
-            span: closure_expr.span,
-        });
-        let closure_args = ty::ClosureArgs::new(
-            tcx,
-            ty::ClosureArgsParts {
-                parent_args,
-                closure_kind_ty,
-                closure_sig_as_fn_ptr_ty,
-                tupled_upvars_ty,
-            },
-        );
-        let closure_ty = Ty::new_closure(tcx, *did, closure_args.args);
-        let closure_ty = tcx.erase_regions(closure_ty);
-
-        let hir::ExprKind::MethodCall(_, rcvr, args, _) = expr.kind else { return };
-        let Some(pos) = args
-            .iter()
-            .enumerate()
-            .find(|(_, arg)| arg.hir_id == closure_expr.hir_id)
-            .map(|(i, _)| i)
-        else {
-            return;
-        };
-        // The found `Self` type of the method call.
-        let Some(possible_rcvr_ty) = tables.node_type_opt(rcvr.hir_id) else { return };
-
-        // The `MethodCall` expression is `Res::Err`, so we search for the method on the `rcvr_ty`.
-        let Some(method) = tcx.lookup_method_for_diagnostic((self.mir_def_id(), expr.hir_id))
-        else {
-            return;
-        };
-
-        // Get the type for the parameter corresponding to the argument the closure with the
-        // lifetime error we had.
-        let Some(input) = tcx
-            .fn_sig(method)
-            .instantiate_identity()
-            .inputs()
-            .skip_binder()
-            // Methods have a `self` arg, so `pos` is actually `+ 1` to match the method call arg.
-            .get(pos + 1)
-        else {
-            return;
-        };
-
-        trace!(?input);
-
-        let ty::Param(closure_param) = input.kind() else { return };
-
-        // Get the arguments for the found method, only specifying that `Self` is the receiver type.
-        let args = GenericArgs::for_item(tcx, method, |param, _| {
-=======
         let closure_sig_as_fn_ptr_ty = Ty::new_fn_ptr(
             tcx,
             ty::Binder::dummy(tcx.mk_fn_sig(
@@ -1260,25 +1142,16 @@
         // Get the arguments for the found method, only specifying that `Self` is the receiver type.
         let Some(possible_rcvr_ty) = typeck_results.node_type_opt(rcvr.hir_id) else { return };
         let args = GenericArgs::for_item(tcx, method_def_id, |param, _| {
->>>>>>> b7581490
             if param.index == 0 {
                 possible_rcvr_ty.into()
             } else if param.index == closure_param.index {
                 closure_ty.into()
             } else {
-<<<<<<< HEAD
-                self.infcx.var_for_def(expr.span, param)
+                self.infcx.var_for_def(parent_expr.span, param)
             }
         });
 
-        let preds = tcx.predicates_of(method).instantiate(tcx, args);
-=======
-                self.infcx.var_for_def(parent_expr.span, param)
-            }
-        });
-
         let preds = tcx.predicates_of(method_def_id).instantiate(tcx, args);
->>>>>>> b7581490
 
         let ocx = ObligationCtxt::new(&self.infcx);
         ocx.register_obligations(preds.iter().map(|(pred, span)| {
@@ -1288,11 +1161,7 @@
 
         if ocx.select_all_or_error().is_empty() {
             diag.span_suggestion_verbose(
-<<<<<<< HEAD
-                value.span.shrink_to_lo(),
-=======
                 tcx.hir().body(*body).value.peel_blocks().span.shrink_to_lo(),
->>>>>>> b7581490
                 "dereference the return value",
                 "*".repeat(count),
                 Applicability::MachineApplicable,
