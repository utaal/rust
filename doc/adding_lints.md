# Adding a new lint

You are probably here because you want to add a new lint to Clippy. If this is
the first time you're contributing to Clippy, this document guides you through
creating an example lint from scratch.

To get started, we will create a lint that detects functions called `foo`,
because that's clearly a non-descriptive name.

- [Adding a new lint](#adding-a-new-lint)
  - [Setup](#setup)
  - [Getting Started](#getting-started)
  - [Testing](#testing)
  - [Rustfix tests](#rustfix-tests)
  - [Edition 2018 tests](#edition-2018-tests)
  - [Testing manually](#testing-manually)
  - [Lint declaration](#lint-declaration)
  - [Lint passes](#lint-passes)
  - [Emitting a lint](#emitting-a-lint)
  - [Adding the lint logic](#adding-the-lint-logic)
  - [Author lint](#author-lint)
  - [Documentation](#documentation)
  - [Running rustfmt](#running-rustfmt)
  - [Debugging](#debugging)
  - [PR Checklist](#pr-checklist)
  - [Adding configuration to a lint](#adding-configuration-to-a-lint)
  - [Cheatsheet](#cheatsheet)

## Setup

See the [Basics](basics.md#get-the-code) documentation.

## Getting Started

There is a bit of boilerplate code that needs to be set up when creating a new
lint. Fortunately, you can use the clippy dev tools to handle this for you. We
are naming our new lint `foo_functions` (lints are generally written in snake
case), and we don't need type information so it will have an early pass type
(more on this later on). If you're not sure if the name you chose fits the lint,
take a look at our [lint naming guidelines][lint_naming]. To get started on this
lint you can run `cargo dev new_lint --name=foo_functions --pass=early
--category=pedantic` (category will default to nursery if not provided). This
command will create two files: `tests/ui/foo_functions.rs` and
`clippy_lints/src/foo_functions.rs`, as well as run `cargo dev update_lints` to
register the new lint. For cargo lints, two project hierarchies (fail/pass) will
be created by default under `tests/ui-cargo`.

Next, we'll open up these files and add our lint!

## Testing

Let's write some tests first that we can execute while we iterate on our lint.

Clippy uses UI tests for testing. UI tests check that the output of Clippy is
exactly as expected. Each test is just a plain Rust file that contains the code
we want to check. The output of Clippy is compared against a `.stderr` file.
Note that you don't have to create this file yourself, we'll get to
generating the `.stderr` files further down.

We start by opening the test file created at `tests/ui/foo_functions.rs`.

Update the file with some examples to get started:

```rust
#![warn(clippy::foo_functions)]

// Impl methods
struct A;
impl A {
    pub fn fo(&self) {}
    pub fn foo(&self) {}
    pub fn food(&self) {}
}

// Default trait methods
trait B {
    fn fo(&self) {}
    fn foo(&self) {}
    fn food(&self) {}
}

// Plain functions
fn fo() {}
fn foo() {}
fn food() {}

fn main() {
    // We also don't want to lint method calls
    foo();
    let a = A;
    a.foo();
}
```

Now we can run the test with `TESTNAME=foo_functions cargo uitest`,
currently this test is meaningless though.

While we are working on implementing our lint, we can keep running the UI
test. That allows us to check if the output is turning into what we want.

Once we are satisfied with the output, we need to run
`cargo dev bless` to update the `.stderr` file for our lint.
Please note that, we should run `TESTNAME=foo_functions cargo uitest`
every time before running `cargo dev bless`.
Running `TESTNAME=foo_functions cargo uitest` should pass then. When we commit
our lint, we need to commit the generated `.stderr` files, too. In general, you
should only commit files changed by `cargo dev bless` for the
specific lint you are creating/editing. Note that if the generated files are
empty, they should be removed.

### Cargo lints

For cargo lints, the process of testing differs in that we are interested in
the `Cargo.toml` manifest file. We also need a minimal crate associated
with that manifest.

If our new lint is named e.g. `foo_categories`, after running `cargo dev new_lint`
we will find by default two new crates, each with its manifest file:

* `tests/ui-cargo/foo_categories/fail/Cargo.toml`: this file should cause the new lint to raise an error.
* `tests/ui-cargo/foo_categories/pass/Cargo.toml`: this file should not trigger the lint.

If you need more cases, you can copy one of those crates (under `foo_categories`) and rename it.

The process of generating the `.stderr` file is the same, and prepending the `TESTNAME`
variable to `cargo uitest` works too.

## Rustfix tests

If the lint you are working on is making use of structured suggestions, the
test file should include a `// run-rustfix` comment at the top. This will
additionally run [rustfix] for that test. Rustfix will apply the suggestions
from the lint to the code of the test file and compare that to the contents of
a `.fixed` file.

Use `cargo dev bless` to automatically generate the
`.fixed` file after running the tests.

[rustfix]: https://github.com/rust-lang/rustfix

## Edition 2018 tests

Some features require the 2018 edition to work (e.g. `async_await`), but
compile-test tests run on the 2015 edition by default. To change this behavior
add `// edition:2018` at the top of the test file (note that it's space-sensitive).

## Testing manually

Manually testing against an example file can be useful if you have added some
`println!`s and the test suite output becomes unreadable. To try Clippy with
your local modifications, run

```
env __CLIPPY_INTERNAL_TESTS=true cargo run --bin clippy-driver -- -L ./target/debug input.rs
```

from the working copy root. With tests in place, let's have a look at
implementing our lint now.

## Lint declaration

Let's start by opening the new file created in the `clippy_lints` crate
at `clippy_lints/src/foo_functions.rs`. That's the crate where all the
lint code is. This file has already imported some initial things we will need:

```rust
use rustc_lint::{EarlyLintPass, EarlyContext};
use rustc_session::{declare_lint_pass, declare_tool_lint};
use rustc_ast::ast::*;
```

The next step is to update the lint declaration. Lints are declared using the
[`declare_clippy_lint!`][declare_clippy_lint] macro, and we just need to update
the auto-generated lint declaration to have a real description, something like this:

```rust
declare_clippy_lint! {
    /// **What it does:**
    ///
    /// **Why is this bad?**
    ///
    /// **Known problems:** None.
    ///
    /// **Example:**
    ///
    /// ```rust
    /// // example code
    /// ```
    pub FOO_FUNCTIONS,
    pedantic,
    "function named `foo`, which is not a descriptive name"
}
```

* The section of lines prefixed with `///` constitutes the lint documentation
  section. This is the default documentation style and will be displayed
  [like this][example_lint_page]. To render and open this documentation locally
  in a browser, run `cargo dev serve`.
* `FOO_FUNCTIONS` is the name of our lint. Be sure to follow the
  [lint naming guidelines][lint_naming] here when naming your lint.
  In short, the name should state the thing that is being checked for and
  read well when used with `allow`/`warn`/`deny`.
* `pedantic` sets the lint level to `Allow`.
  The exact mapping can be found [here][category_level_mapping]
* The last part should be a text that explains what exactly is wrong with the
  code

The rest of this file contains an empty implementation for our lint pass,
which in this case is `EarlyLintPass` and should look like this:

```rust
// clippy_lints/src/foo_functions.rs

// .. imports and lint declaration ..

declare_lint_pass!(FooFunctions => [FOO_FUNCTIONS]);

impl EarlyLintPass for FooFunctions {}
```

Normally after declaring the lint, we have to run `cargo dev update_lints`,
which updates some files, so Clippy knows about the new lint. Since we used
`cargo dev new_lint ...` to generate the lint declaration, this was done
automatically. While `update_lints` automates most of the things, it doesn't
automate everything. We will have to register our lint pass manually in the
`register_plugins` function in `clippy_lints/src/lib.rs`:

```rust
store.register_early_pass(|| box foo_functions::FooFunctions);
```

As one may expect, there is a corresponding `register_late_pass` method
available as well. Without a call to one of `register_early_pass` or
`register_late_pass`, the lint pass in question will not be run.

One reason that `cargo dev` does not automate this step is that multiple lints
can use the same lint pass, so registering the lint pass may already be done
when adding a new lint. Another reason that this step is not automated is that
the order that the passes are registered determines the order the passes
actually run, which in turn affects the order that any emitted lints are output
in.

[declare_clippy_lint]: https://github.com/rust-lang/rust-clippy/blob/557f6848bd5b7183f55c1e1522a326e9e1df6030/clippy_lints/src/lib.rs#L60
[example_lint_page]: https://rust-lang.github.io/rust-clippy/master/index.html#redundant_closure
[lint_naming]: https://rust-lang.github.io/rfcs/0344-conventions-galore.html#lints
[category_level_mapping]: https://github.com/rust-lang/rust-clippy/blob/557f6848bd5b7183f55c1e1522a326e9e1df6030/clippy_lints/src/lib.rs#L110

## Lint passes

Writing a lint that only checks for the name of a function means that we only
have to deal with the AST and don't have to deal with the type system at all.
This is good, because it makes writing this particular lint less complicated.

We have to make this decision with every new Clippy lint. It boils down to using
either [`EarlyLintPass`][early_lint_pass] or [`LateLintPass`][late_lint_pass].

In short, the `LateLintPass` has access to type information while the
`EarlyLintPass` doesn't. If you don't need access to type information, use the
`EarlyLintPass`. The `EarlyLintPass` is also faster. However linting speed
hasn't really been a concern with Clippy so far.

Since we don't need type information for checking the function name, we used
`--pass=early` when running the new lint automation and all the imports were
added accordingly.

[early_lint_pass]: https://doc.rust-lang.org/nightly/nightly-rustc/rustc_lint/trait.EarlyLintPass.html
[late_lint_pass]: https://doc.rust-lang.org/nightly/nightly-rustc/rustc_lint/trait.LateLintPass.html

## Emitting a lint

With UI tests and the lint declaration in place, we can start working on the
implementation of the lint logic.

Let's start by implementing the `EarlyLintPass` for our `FooFunctions`:

```rust
impl EarlyLintPass for FooFunctions {
    fn check_fn(&mut self, cx: &EarlyContext<'_>, fn_kind: FnKind<'_>, span: Span, _: NodeId) {
        // TODO: Emit lint here
    }
}
```

We implement the [`check_fn`][check_fn] method from the
[`EarlyLintPass`][early_lint_pass] trait. This gives us access to various
information about the function that is currently being checked. More on that in
the next section. Let's worry about the details later and emit our lint for
*every* function definition first.

Depending on how complex we want our lint message to be, we can choose from a
variety of lint emission functions. They can all be found in
[`clippy_lints/src/utils/diagnostics.rs`][diagnostics].

`span_lint_and_help` seems most appropriate in this case. It allows us to
provide an extra help message and we can't really suggest a better name
automatically. This is how it looks:

```rust
impl EarlyLintPass for FooFunctions {
    fn check_fn(&mut self, cx: &EarlyContext<'_>, fn_kind: FnKind<'_>, span: Span, _: NodeId) {
        span_lint_and_help(
            cx,
            FOO_FUNCTIONS,
            span,
            "function named `foo`",
            None,
            "consider using a more meaningful name"
        );
    }
}
```

Running our UI test should now produce output that contains the lint message.

According to [the rustc-dev-guide], the text should be matter of fact and avoid
capitalization and periods, unless multiple sentences are needed.
When code or an identifier must appear in a message or label, it should be
surrounded with single grave accents \`.

[check_fn]: https://doc.rust-lang.org/nightly/nightly-rustc/rustc_lint/trait.EarlyLintPass.html#method.check_fn
[diagnostics]: https://github.com/rust-lang/rust-clippy/blob/master/clippy_lints/src/utils/diagnostics.rs
[the rustc-dev-guide]: https://rustc-dev-guide.rust-lang.org/diagnostics.html

## Adding the lint logic

Writing the logic for your lint will most likely be different from our example,
so this section is kept rather short.

Using the [`check_fn`][check_fn] method gives us access to [`FnKind`][fn_kind]
that has the [`FnKind::Fn`] variant. It provides access to the name of the
function/method via an [`Ident`][ident].

With that we can expand our `check_fn` method to:

```rust
impl EarlyLintPass for FooFunctions {
    fn check_fn(&mut self, cx: &EarlyContext<'_>, fn_kind: FnKind<'_>, span: Span, _: NodeId) {
        if is_foo_fn(fn_kind) {
            span_lint_and_help(
                cx,
                FOO_FUNCTIONS,
                span,
                "function named `foo`",
                None,
                "consider using a more meaningful name"
            );
        }
    }
}
```

We separate the lint conditional from the lint emissions because it makes the
code a bit easier to read. In some cases this separation would also allow to
write some unit tests (as opposed to only UI tests) for the separate function.

In our example, `is_foo_fn` looks like:

```rust
// use statements, impl EarlyLintPass, check_fn, ..

fn is_foo_fn(fn_kind: FnKind<'_>) -> bool {
    match fn_kind {
        FnKind::Fn(_, ident, ..) => {
            // check if `fn` name is `foo`
            ident.name.as_str() == "foo"
        }
        // ignore closures
        FnKind::Closure(..) => false
    }
}
```

Now we should also run the full test suite with `cargo test`. At this point
running `cargo test` should produce the expected output. Remember to run
`cargo dev bless` to update the `.stderr` file.

`cargo test` (as opposed to `cargo uitest`) will also ensure that our lint
implementation is not violating any Clippy lints itself.

That should be it for the lint implementation. Running `cargo test` should now
pass.

[fn_kind]: https://doc.rust-lang.org/nightly/nightly-rustc/rustc_ast/visit/enum.FnKind.html
[`FnKind::Fn`]: https://doc.rust-lang.org/nightly/nightly-rustc/rustc_ast/visit/enum.FnKind.html#variant.Fn
[ident]: https://doc.rust-lang.org/nightly/nightly-rustc/rustc_span/symbol/struct.Ident.html

## Specifying the lint's minimum supported Rust version (msrv)

Projects supporting older versions of Rust would need to disable a lint if it targets features
present in later versions. Support for this can be added by specifying an msrv in your lint like so,

```rust
const MANUAL_STRIP_MSRV: RustcVersion = RustcVersion::new(1, 45, 0);
```

The project's msrv will also have to be an attribute in the lint so you'll have to add a struct
and constructor for your lint. The project's msrv needs to be passed when the lint is registered
in `lib.rs`

```rust
pub struct ManualStrip {
    msrv: Option<RustcVersion>,
}

impl ManualStrip {
    #[must_use]
    pub fn new(msrv: Option<RustcVersion>) -> Self {
        Self { msrv }
    }
}
```

The project's msrv can then be matched against the lint's msrv in the LintPass using the `meets_msrv` utility
function.

``` rust
if !meets_msrv(self.msrv.as_ref(), &MANUAL_STRIP_MSRV) {
    return;
}
```

The project's msrv can also be specified as an inner attribute, which overrides the value from
`clippy.toml`. This can be accounted for using the `extract_msrv_attr!(LintContext)` macro and passing
LateContext/EarlyContext.

```rust
impl<'tcx> LateLintPass<'tcx> for ManualStrip {
    fn check_expr(&mut self, cx: &LateContext<'tcx>, expr: &'tcx Expr<'_>) {
        ...
    }
    extract_msrv_attr!(LateContext);
}
```

Once the msrv is added to the lint, a relevant test case should be added to `tests/ui/min_rust_version_attr.rs`
which verifies that the lint isn't emitted if the project's msrv is lower.

## Author lint

If you have trouble implementing your lint, there is also the internal `author`
lint to generate Clippy code that detects the offending pattern. It does not
work for all of the Rust syntax, but can give a good starting point.

The quickest way to use it, is the
[Rust playground: play.rust-lang.org][author_example].
Put the code you want to lint into the editor and add the `#[clippy::author]`
attribute above the item. Then run Clippy via `Tools -> Clippy` and you should
see the generated code in the output below.

[Here][author_example] is an example on the playground.

If the command was executed successfully, you can copy the code over to where
you are implementing your lint.

[author_example]: https://play.rust-lang.org/?version=nightly&mode=debug&edition=2018&gist=9a12cb60e5c6ad4e3003ac6d5e63cf55

## Documentation

The final thing before submitting our PR is to add some documentation to our
lint declaration.

Please document your lint with a doc comment akin to the following:

```rust
declare_clippy_lint! {
    /// **What it does:** Checks for ... (describe what the lint matches).
    ///
    /// **Why is this bad?** Supply the reason for linting the code.
    ///
    /// **Known problems:** None. (Or describe where it could go wrong.)
    ///
    /// **Example:**
    ///
    /// ```rust,ignore
    /// // Bad
    /// Insert a short example of code that triggers the lint
    ///
    /// // Good
    /// Insert a short example of improved code that doesn't trigger the lint
    /// ```
    pub FOO_FUNCTIONS,
    pedantic,
    "function named `foo`, which is not a descriptive name"
}
```

Once your lint is merged, this documentation will show up in the [lint
list][lint_list].

[lint_list]: https://rust-lang.github.io/rust-clippy/master/index.html

## Running rustfmt

[Rustfmt] is a tool for formatting Rust code according to style guidelines.
Your code has to be formatted by `rustfmt` before a PR can be merged.
Clippy uses nightly `rustfmt` in the CI.

It can be installed via `rustup`:

```bash
rustup component add rustfmt --toolchain=nightly
```

Use `cargo dev fmt` to format the whole codebase. Make sure that `rustfmt` is
installed for the nightly toolchain.

[Rustfmt]: https://github.com/rust-lang/rustfmt

## Debugging

If you want to debug parts of your lint implementation, you can use the [`dbg!`]
macro anywhere in your code. Running the tests should then include the debug
output in the `stdout` part.

[`dbg!`]: https://doc.rust-lang.org/std/macro.dbg.html

## PR Checklist

Before submitting your PR make sure you followed all of the basic requirements:

<!-- Sync this with `.github/PULL_REQUEST_TEMPLATE` -->

- \[ ] Followed [lint naming conventions][lint_naming]
- \[ ] Added passing UI tests (including committed `.stderr` file)
- \[ ] `cargo test` passes locally
- \[ ] Executed `cargo dev update_lints`
- \[ ] Added lint documentation
- \[ ] Run `cargo dev fmt`

## Adding configuration to a lint

Clippy supports the configuration of lints values using a `clippy.toml` file in the workspace 
directory. Adding a configuration to a lint can be useful for thresholds or to constrain some
behavior that can be seen as a false positive for some users. Adding a configuration is done 
in the following steps:

1. Adding a new configuration entry to [clippy_lints::utils::conf](/clippy_lints/src/utils/conf.rs)
    like this:
    ```rust
    /// Lint: LINT_NAME. <The configuration field doc comment>
    (configuration_ident, "configuration_value": Type, DefaultValue),
    ```
    The configuration value and identifier should usually be the same. The doc comment will be 
    automatically added to the lint documentation.
2. Adding the configuration value to the lint impl struct:
    1. This first requires the definition of a lint impl struct. Lint impl structs are usually 
        generated with the `declare_lint_pass!` macro. This struct needs to be defined manually
        to add some kind of metadata to it:
        ```rust
        // Generated struct definition
        declare_lint_pass!(StructName => [
            LINT_NAME
        ]);

        // New manual definition struct
        #[derive(Copy, Clone)]
        pub struct StructName {}

        impl_lint_pass!(StructName => [
            LINT_NAME
        ]);
        ```
    
    2. Next add the configuration value and a corresponding creation method like this:
        ```rust
        #[derive(Copy, Clone)]
        pub struct StructName {
            configuration_ident: Type,
        }

        // ...

        impl StructName {
            pub fn new(configuration_ident: Type) -> Self {
                Self {
                    configuration_ident,
                }
            }
        }
        ```
3. Passing the configuration value to the lint impl struct:

    First find the struct construction in the [clippy_lints lib file](/clippy_lints/src/lib.rs). 
<<<<<<< HEAD
    Make sure that `clippy dev update_lints` added it beforehand. The configuration value is now 
    cloned or copied into a local value that is then passed to the impl struct like this:
    ```rust
    // Default generated registration:
    store.register_late_pass(|| box module::StructName);

    // New registration with configuration value
    let configuration_ident = conf.configuration_ident.clone();
    store.register_late_pass(move || box module::StructName::new(configuration_ident));
=======
    The configuration value is now cloned or copied into a local value that is then passed to the
    impl struct like this:
    ```rust
    // Default generated registration:
    store.register_*_pass(|| box module::StructName);

    // New registration with configuration value
    let configuration_ident = conf.configuration_ident.clone();
    store.register_*_pass(move || box module::StructName::new(configuration_ident));
>>>>>>> 11edf929
    ```

    Congratulations the work is almost done. The configuration value can now be accessed
    in the linting code via `self.configuration_ident`.

4. Adding tests:
    1. The default configured value can be tested like any normal lint in [`tests/ui`](/tests/ui).
    2. The configuration itself will be tested separately in [`tests/ui-toml`](/tests/ui-toml). 
        Simply add a new subfolder with a fitting name. This folder contains a `clippy.toml` file 
<<<<<<< HEAD
        with the configuration value and a rust file that should be linted by clippy. The test can 
=======
        with the configuration value and a rust file that should be linted by Clippy. The test can 
>>>>>>> 11edf929
        otherwise be written as usual.

## Cheatsheet

Here are some pointers to things you are likely going to need for every lint:

* [Clippy utils][utils] - Various helper functions. Maybe the function you need
  is already in here (`implements_trait`, `match_path`, `snippet`, etc)
* [Clippy diagnostics][diagnostics]
* [The `if_chain` macro][if_chain]
* [`from_expansion`][from_expansion] and [`in_external_macro`][in_external_macro]
* [`Span`][span]
* [`Applicability`][applicability]
* [Common tools for writing lints](common_tools_writing_lints.md) helps with common operations
* [The rustc-dev-guide][rustc-dev-guide] explains a lot of internal compiler concepts
* [The nightly rustc docs][nightly_docs] which has been linked to throughout
  this guide

For `EarlyLintPass` lints:

* [`EarlyLintPass`][early_lint_pass]
* [`rustc_ast::ast`][ast]

For `LateLintPass` lints:

* [`LateLintPass`][late_lint_pass]
* [`Ty::TyKind`][ty]

While most of Clippy's lint utils are documented, most of rustc's internals lack
documentation currently. This is unfortunate, but in most cases you can probably
get away with copying things from existing similar lints. If you are stuck,
don't hesitate to ask on [Zulip] or in the issue/PR.

[utils]: https://github.com/rust-lang/rust-clippy/blob/master/clippy_lints/src/utils/mod.rs
[if_chain]: https://docs.rs/if_chain/*/if_chain/
[from_expansion]: https://doc.rust-lang.org/nightly/nightly-rustc/rustc_span/struct.Span.html#method.from_expansion
[in_external_macro]: https://doc.rust-lang.org/nightly/nightly-rustc/rustc_middle/lint/fn.in_external_macro.html
[span]: https://doc.rust-lang.org/nightly/nightly-rustc/rustc_span/struct.Span.html
[applicability]: https://doc.rust-lang.org/nightly/nightly-rustc/rustc_errors/enum.Applicability.html
[rustc-dev-guide]: https://rustc-dev-guide.rust-lang.org/
[nightly_docs]: https://doc.rust-lang.org/nightly/nightly-rustc/rustc_middle/
[ast]: https://doc.rust-lang.org/nightly/nightly-rustc/rustc_ast/ast/index.html
[ty]: https://doc.rust-lang.org/nightly/nightly-rustc/rustc_middle/ty/sty/index.html
[Zulip]: https://rust-lang.zulipchat.com/#narrow/stream/clippy<|MERGE_RESOLUTION|>--- conflicted
+++ resolved
@@ -581,17 +581,6 @@
 3. Passing the configuration value to the lint impl struct:
 
     First find the struct construction in the [clippy_lints lib file](/clippy_lints/src/lib.rs). 
-<<<<<<< HEAD
-    Make sure that `clippy dev update_lints` added it beforehand. The configuration value is now 
-    cloned or copied into a local value that is then passed to the impl struct like this:
-    ```rust
-    // Default generated registration:
-    store.register_late_pass(|| box module::StructName);
-
-    // New registration with configuration value
-    let configuration_ident = conf.configuration_ident.clone();
-    store.register_late_pass(move || box module::StructName::new(configuration_ident));
-=======
     The configuration value is now cloned or copied into a local value that is then passed to the
     impl struct like this:
     ```rust
@@ -601,7 +590,6 @@
     // New registration with configuration value
     let configuration_ident = conf.configuration_ident.clone();
     store.register_*_pass(move || box module::StructName::new(configuration_ident));
->>>>>>> 11edf929
     ```
 
     Congratulations the work is almost done. The configuration value can now be accessed
@@ -611,11 +599,7 @@
     1. The default configured value can be tested like any normal lint in [`tests/ui`](/tests/ui).
     2. The configuration itself will be tested separately in [`tests/ui-toml`](/tests/ui-toml). 
         Simply add a new subfolder with a fitting name. This folder contains a `clippy.toml` file 
-<<<<<<< HEAD
-        with the configuration value and a rust file that should be linted by clippy. The test can 
-=======
         with the configuration value and a rust file that should be linted by Clippy. The test can 
->>>>>>> 11edf929
         otherwise be written as usual.
 
 ## Cheatsheet
