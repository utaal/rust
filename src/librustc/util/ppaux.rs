// Copyright 2012 The Rust Project Developers. See the COPYRIGHT
// file at the top-level directory of this distribution and at
// http://rust-lang.org/COPYRIGHT.
//
// Licensed under the Apache License, Version 2.0 <LICENSE-APACHE or
// http://www.apache.org/licenses/LICENSE-2.0> or the MIT license
// <LICENSE-MIT or http://opensource.org/licenses/MIT>, at your
// option. This file may not be copied, modified, or distributed
// except according to those terms.

use metadata::encoder;
use middle::ty::{ReSkolemized, ReVar};
use middle::ty::{bound_region, br_anon, br_named, br_self, br_cap_avoid};
use middle::ty::{br_fresh, ctxt, field, method};
use middle::ty::{mt, t, param_bound, param_ty};
use middle::ty::{re_bound, re_free, re_scope, re_infer, re_static, Region,
                 re_empty};
use middle::ty::{ty_bool, ty_bot, ty_box, ty_struct, ty_enum};
use middle::ty::{ty_err, ty_estr, ty_evec, ty_float, ty_bare_fn, ty_closure};
use middle::ty::{ty_nil, ty_opaque_box, ty_opaque_closure_ptr, ty_param};
use middle::ty::{ty_ptr, ty_rptr, ty_self, ty_tup, ty_type, ty_uniq};
use middle::ty::{ty_trait, ty_int};
use middle::ty::{ty_uint, ty_unboxed_vec, ty_infer};
use middle::ty;
use middle::typeck;
use syntax::abi::AbiSet;
use syntax::ast_map;
use syntax::codemap::span;
use syntax::print::pprust;
use syntax::{ast, ast_util};

pub trait Repr {
    fn repr(&self, tcx: ctxt) -> ~str;
}

pub fn note_and_explain_region(cx: ctxt,
                               prefix: &str,
                               region: ty::Region,
                               suffix: &str) {
    match explain_region_and_span(cx, region) {
      (ref str, Some(span)) => {
        cx.sess.span_note(
            span,
            fmt!("%s%s%s", prefix, (*str), suffix));
      }
      (ref str, None) => {
        cx.sess.note(
            fmt!("%s%s%s", prefix, (*str), suffix));
      }
    }
}

/// Returns a string like "the block at 27:31" that attempts to explain a
/// lifetime in a way it might plausibly be understood.
pub fn explain_region(cx: ctxt, region: ty::Region) -> ~str {
  let (res, _) = explain_region_and_span(cx, region);
  return res;
}


pub fn explain_region_and_span(cx: ctxt, region: ty::Region)
                            -> (~str, Option<span>) {
    return match region {
      re_scope(node_id) => {
        match cx.items.find(&node_id) {
          Some(&ast_map::node_block(ref blk)) => {
            explain_span(cx, "block", blk.span)
          }
          Some(&ast_map::node_callee_scope(expr)) => {
              explain_span(cx, "callee", expr.span)
          }
          Some(&ast_map::node_expr(expr)) => {
            match expr.node {
              ast::expr_call(*) => explain_span(cx, "call", expr.span),
              ast::expr_method_call(*) => {
                explain_span(cx, "method call", expr.span)
              },
              ast::expr_match(*) => explain_span(cx, "match", expr.span),
              _ => explain_span(cx, "expression", expr.span)
            }
          }
          Some(&ast_map::node_stmt(stmt)) => {
              explain_span(cx, "statement", stmt.span)
          }
          Some(&ast_map::node_item(it, _)) if (match it.node {
                ast::item_fn(*) => true, _ => false}) => {
              explain_span(cx, "function body", it.span)
          }
          Some(_) | None => {
            // this really should not happen
            (fmt!("unknown scope: %d.  Please report a bug.", node_id),
             None)
          }
        }
      }

      re_free(ref fr) => {
        let prefix = match fr.bound_region {
          br_anon(idx) => fmt!("the anonymous lifetime #%u defined on",
                               idx + 1),
          br_fresh(_) => fmt!("an anonymous lifetime defined on"),
          _ => fmt!("the lifetime %s as defined on",
                    bound_region_to_str(cx, fr.bound_region))
        };

        match cx.items.find(&fr.scope_id) {
          Some(&ast_map::node_block(ref blk)) => {
            let (msg, opt_span) = explain_span(cx, "block", blk.span);
            (fmt!("%s %s", prefix, msg), opt_span)
          }
          Some(_) | None => {
            // this really should not happen
            (fmt!("%s node %d", prefix, fr.scope_id), None)
          }
        }
      }

      re_static => { (~"the static lifetime", None) }

      re_empty => { (~"the empty lifetime", None) }

      // I believe these cases should not occur (except when debugging,
      // perhaps)
      re_infer(_) | re_bound(_) => {
        (fmt!("lifetime %?", region), None)
      }
    };

    fn explain_span(cx: ctxt, heading: &str, span: span)
        -> (~str, Option<span>)
    {
        let lo = cx.sess.codemap.lookup_char_pos_adj(span.lo);
        (fmt!("the %s at %u:%u", heading,
              lo.line, lo.col.to_uint()), Some(span))
    }
}

pub fn bound_region_to_str(cx: ctxt, br: bound_region) -> ~str {
    bound_region_to_str_space(cx, "&", br)
}

pub fn bound_region_to_str_space(cx: ctxt,
                                 prefix: &str,
                                 br: bound_region)
                              -> ~str {
    if cx.sess.verbose() { return fmt!("%s%? ", prefix, br); }

    match br {
      br_named(id)         => fmt!("%s'%s ", prefix, *cx.sess.str_of(id)),
      br_self              => fmt!("%s'self ", prefix),
      br_anon(_)           => prefix.to_str(),
      br_fresh(_)          => prefix.to_str(),
      br_cap_avoid(_, br)  => bound_region_to_str_space(cx, prefix, *br)
    }
}

pub fn re_scope_id_to_str(cx: ctxt, node_id: ast::node_id) -> ~str {
    match cx.items.find(&node_id) {
      Some(&ast_map::node_block(ref blk)) => {
        fmt!("<block at %s>",
             cx.sess.codemap.span_to_str(blk.span))
      }
      Some(&ast_map::node_expr(expr)) => {
        match expr.node {
          ast::expr_call(*) => {
            fmt!("<call at %s>",
                 cx.sess.codemap.span_to_str(expr.span))
          }
          ast::expr_match(*) => {
            fmt!("<match at %s>",
                 cx.sess.codemap.span_to_str(expr.span))
          }
          ast::expr_assign_op(*) |
          ast::expr_field(*) |
          ast::expr_unary(*) |
          ast::expr_binary(*) |
          ast::expr_index(*) => {
            fmt!("<method at %s>",
                 cx.sess.codemap.span_to_str(expr.span))
          }
          _ => {
            fmt!("<expression at %s>",
                 cx.sess.codemap.span_to_str(expr.span))
          }
        }
      }
      None => {
        fmt!("<unknown-%d>", node_id)
      }
      _ => { cx.sess.bug(
          fmt!("re_scope refers to %s",
               ast_map::node_id_to_str(cx.items, node_id,
                                       cx.sess.parse_sess.interner))) }
    }
}

// In general, if you are giving a region error message,
// you should use `explain_region()` or, better yet,
// `note_and_explain_region()`
pub fn region_to_str(cx: ctxt, region: Region) -> ~str {
    region_to_str_space(cx, "&", region)
}

pub fn region_to_str_space(cx: ctxt, prefix: &str, region: Region) -> ~str {
    if cx.sess.verbose() {
        return fmt!("%s%? ", prefix, region);
    }

    // These printouts are concise.  They do not contain all the information
    // the user might want to diagnose an error, but there is basically no way
    // to fit that into a short string.  Hence the recommendation to use
    // `explain_region()` or `note_and_explain_region()`.
    match region {
        re_scope(_) => prefix.to_str(),
        re_bound(br) => bound_region_to_str_space(cx, prefix, br),
        re_free(ref fr) => bound_region_to_str_space(cx, prefix, fr.bound_region),
        re_infer(ReSkolemized(_, br)) => {
            bound_region_to_str_space(cx, prefix, br)
        }
        re_infer(ReVar(_)) => prefix.to_str(),
        re_static => fmt!("%s'static ", prefix),
        re_empty => fmt!("%s'<empty> ", prefix)
    }
}

fn mutability_to_str(m: ast::mutability) -> ~str {
    match m {
        ast::m_mutbl => ~"mut ",
        ast::m_imm => ~"",
        ast::m_const => ~"const "
    }
}

pub fn mt_to_str(cx: ctxt, m: &mt) -> ~str {
    mt_to_str_wrapped(cx, "", m, "")
}

pub fn mt_to_str_wrapped(cx: ctxt, before: &str, m: &mt, after: &str) -> ~str {
    let mstr = mutability_to_str(m.mutbl);
    return fmt!("%s%s%s%s", mstr, before, ty_to_str(cx, m.ty), after);
}

pub fn vstore_to_str(cx: ctxt, vs: ty::vstore) -> ~str {
    match vs {
      ty::vstore_fixed(n) => fmt!("%u", n),
      ty::vstore_uniq => ~"~",
      ty::vstore_box => ~"@",
      ty::vstore_slice(r) => region_to_str_space(cx, "&", r)
    }
}

pub fn trait_store_to_str(cx: ctxt, s: ty::TraitStore) -> ~str {
    match s {
      ty::UniqTraitStore => ~"~",
      ty::BoxTraitStore => ~"@",
      ty::RegionTraitStore(r) => region_to_str_space(cx, "&", r)
    }
}

pub fn vstore_ty_to_str(cx: ctxt, mt: &mt, vs: ty::vstore) -> ~str {
    match vs {
        ty::vstore_fixed(_) => {
            fmt!("[%s, .. %s]", mt_to_str(cx, mt), vstore_to_str(cx, vs))
        }
        _ => {
            fmt!("%s%s", vstore_to_str(cx, vs), mt_to_str_wrapped(cx, "[", mt, "]"))
        }
    }
}

pub fn tys_to_str(cx: ctxt, ts: &[t]) -> ~str {
    let tstrs = ts.map(|t| ty_to_str(cx, *t));
    fmt!("(%s)", str::connect(tstrs, ", "))
}

pub fn bound_to_str(cx: ctxt, b: param_bound) -> ~str {
    ty::param_bound_to_str(cx, &b)
}

pub fn fn_sig_to_str(cx: ctxt, typ: &ty::FnSig) -> ~str {
    fmt!("fn%s -> %s",
         tys_to_str(cx, typ.inputs.map(|a| a.ty)),
         ty_to_str(cx, typ.output))
}

pub fn trait_ref_to_str(cx: ctxt, trait_ref: &ty::TraitRef) -> ~str {
    let path = ty::item_path(cx, trait_ref.def_id);
    let base = ast_map::path_to_str(path, cx.sess.intr());
    if cx.sess.verbose() && trait_ref.substs.self_ty.is_some() {
        let mut all_tps = copy trait_ref.substs.tps;
        for trait_ref.substs.self_ty.each |&t| { all_tps.push(t); }
        parameterized(cx, base, trait_ref.substs.self_r, all_tps)
    } else {
        parameterized(cx, base, trait_ref.substs.self_r, trait_ref.substs.tps)
    }
}

pub fn ty_to_str(cx: ctxt, typ: t) -> ~str {
    fn fn_input_to_str(cx: ctxt, input: ty::arg) -> ~str {
        ty_to_str(cx, input.ty)
    }
    fn bare_fn_to_str(cx: ctxt,
                      purity: ast::purity,
                      abis: AbiSet,
                      ident: Option<ast::ident>,
                      sig: &ty::FnSig)
                      -> ~str {
        let mut s = ~"extern ";

        s.push_str(abis.to_str());
        s.push_char(' ');

        match purity {
            ast::impure_fn => {}
            _ => {
                s.push_str(purity.to_str());
                s.push_char(' ');
            }
        };

        s.push_str("fn");

        match ident {
          Some(i) => {
              s.push_char(' ');
              s.push_str(*cx.sess.str_of(i));
          }
          _ => { }
        }

        push_sig_to_str(cx, &mut s, sig);

        return s;
    }
    fn closure_to_str(cx: ctxt, cty: &ty::ClosureTy) -> ~str
    {
        let mut s = cty.sigil.to_str();

        match (cty.sigil, cty.region) {
            (ast::ManagedSigil, ty::re_static) |
            (ast::OwnedSigil, ty::re_static) => {}

            (_, region) => {
                s.push_str(region_to_str_space(cx, "", region));
            }
        }

        match cty.purity {
            ast::impure_fn => {}
            _ => {
                s.push_str(cty.purity.to_str());
                s.push_char(' ');
            }
        };

        match cty.onceness {
            ast::Many => {}
            ast::Once => {
                s.push_str(cty.onceness.to_str());
                s.push_char(' ');
            }
        };

        s.push_str("fn");

        push_sig_to_str(cx, &mut s, &cty.sig);

        return s;
    }
    fn push_sig_to_str(cx: ctxt, s: &mut ~str, sig: &ty::FnSig) {
        s.push_char('(');
        let strs = sig.inputs.map(|a| fn_input_to_str(cx, *a));
        s.push_str(str::connect(strs, ", "));
        s.push_char(')');
        if ty::get(sig.output).sty != ty_nil {
            s.push_str(" -> ");
            if ty::type_is_bot(sig.output) {
                s.push_char('!');
            } else {
                s.push_str(ty_to_str(cx, sig.output));
            }
        }
    }
    fn method_to_str(cx: ctxt, m: method) -> ~str {
        bare_fn_to_str(cx,
                       m.fty.purity,
                       m.fty.abis,
                       Some(m.ident),
                       &m.fty.sig) + ~";"
    }
    fn field_to_str(cx: ctxt, f: field) -> ~str {
        return *cx.sess.str_of(f.ident) + ~": " + mt_to_str(cx, &f.mt);
    }

    // if there is an id, print that instead of the structural type:
    /*for ty::type_def_id(typ).each |def_id| {
        // note that this typedef cannot have type parameters
        return ast_map::path_to_str(ty::item_path(cx, *def_id),
                                    cx.sess.intr());
    }*/

    // pretty print the structural type representation:
    return match ty::get(typ).sty {
      ty_nil => ~"()",
      ty_bot => ~"!",
      ty_bool => ~"bool",
      ty_int(ast::ty_i) => ~"int",
      ty_int(ast::ty_char) => ~"char",
      ty_int(t) => ast_util::int_ty_to_str(t),
      ty_uint(ast::ty_u) => ~"uint",
      ty_uint(t) => ast_util::uint_ty_to_str(t),
      ty_float(ast::ty_f) => ~"float",
      ty_float(t) => ast_util::float_ty_to_str(t),
      ty_box(ref tm) => ~"@" + mt_to_str(cx, tm),
      ty_uniq(ref tm) => ~"~" + mt_to_str(cx, tm),
      ty_ptr(ref tm) => ~"*" + mt_to_str(cx, tm),
      ty_rptr(r, ref tm) => {
        region_to_str_space(cx, ~"&", r) + mt_to_str(cx, tm)
      }
      ty_unboxed_vec(ref tm) => { ~"unboxed_vec<" + mt_to_str(cx, tm) + ~">" }
      ty_type => ~"type",
      ty_tup(ref elems) => {
        let strs = elems.map(|elem| ty_to_str(cx, *elem));
        ~"(" + str::connect(strs, ~",") + ~")"
      }
      ty_closure(ref f) => {
          closure_to_str(cx, f)
      }
      ty_bare_fn(ref f) => {
          bare_fn_to_str(cx, f.purity, f.abis, None, &f.sig)
      }
      ty_infer(infer_ty) => infer_ty.to_str(),
      ty_err => ~"[type error]",
      ty_param(param_ty {idx: id, def_id: did}) => {
          if cx.sess.verbose() {
              fmt!("'%s:%?",
                   str::from_bytes(~[('a' as u8) + (id as u8)]),
                   did)
          } else {
              fmt!("'%s",
                   str::from_bytes(~[('a' as u8) + (id as u8)]))
          }
      }
      ty_self(*) => ~"Self",
      ty_enum(did, ref substs) | ty_struct(did, ref substs) => {
        let path = ty::item_path(cx, did);
        let base = ast_map::path_to_str(path, cx.sess.intr());
        parameterized(cx, base, substs.self_r, substs.tps)
      }
      ty_trait(did, ref substs, s, mutbl) => {
        let path = ty::item_path(cx, did);
        let base = ast_map::path_to_str(path, cx.sess.intr());
        let ty = parameterized(cx, base, substs.self_r, substs.tps);
        fmt!("%s%s%s", trait_store_to_str(cx, s), mutability_to_str(mutbl), ty)
      }
      ty_evec(ref mt, vs) => {
        vstore_ty_to_str(cx, mt, vs)
      }
      ty_estr(vs) => fmt!("%s%s", vstore_to_str(cx, vs), ~"str"),
      ty_opaque_box => ~"@?",
      ty_opaque_closure_ptr(ast::BorrowedSigil) => ~"closure&",
      ty_opaque_closure_ptr(ast::ManagedSigil) => ~"closure@",
      ty_opaque_closure_ptr(ast::OwnedSigil) => ~"closure~",
    }
}

pub fn parameterized(cx: ctxt,
                     base: &str,
                     self_r: Option<ty::Region>,
                     tps: &[ty::t]) -> ~str {

    let r_str = match self_r {
      None => ~"",
      Some(r) => {
        fmt!("/%s", region_to_str(cx, r))
      }
    };

    if vec::len(tps) > 0u {
        let strs = vec::map(tps, |t| ty_to_str(cx, *t));
        fmt!("%s%s<%s>", base, r_str, str::connect(strs, ","))
    } else {
        fmt!("%s%s", base, r_str)
    }
}

pub fn ty_to_short_str(cx: ctxt, typ: t) -> ~str {
    let mut s = encoder::encoded_ty(cx, typ);
    if str::len(s) >= 32u { s = str::slice(s, 0u, 32u).to_owned(); }
    return s;
}

impl<T:Repr> Repr for Option<T> {
    fn repr(&self, tcx: ctxt) -> ~str {
        match self {
            &None => ~"None",
            &Some(ref t) => fmt!("Some(%s)", t.repr(tcx))
        }
    }
}

/*
Annoyingly, these conflict with @ast::expr.

impl<T:Repr> Repr for @T {
    fn repr(&self, tcx: ctxt) -> ~str {
        (&**self).repr(tcx)
    }
}

impl<T:Repr> Repr for ~T {
    fn repr(&self, tcx: ctxt) -> ~str {
        (&**self).repr(tcx)
    }
}
*/

fn repr_vec<T:Repr>(tcx: ctxt, v: &[T]) -> ~str {
    fmt!("[%s]", str::connect(v.map(|t| t.repr(tcx)), ","))
}

impl<'self, T:Repr> Repr for &'self [T] {
    fn repr(&self, tcx: ctxt) -> ~str {
        repr_vec(tcx, *self)
    }
}

// This is necessary to handle types like Option<@~[T]>, for which
// autoderef cannot convert the &[T] handler
impl<T:Repr> Repr for @~[T] {
    fn repr(&self, tcx: ctxt) -> ~str {
        repr_vec(tcx, **self)
    }
}

impl Repr for ty::TypeParameterDef {
    fn repr(&self, tcx: ctxt) -> ~str {
        fmt!("TypeParameterDef {%?, bounds: %s}",
             self.def_id, self.bounds.repr(tcx))
    }
}

impl Repr for ty::t {
    fn repr(&self, tcx: ctxt) -> ~str {
        ty_to_str(tcx, *self)
    }
}

impl Repr for ty::substs {
    fn repr(&self, tcx: ctxt) -> ~str {
        fmt!("substs(self_r=%s, self_ty=%s, tps=%s)",
             self.self_r.repr(tcx),
             self.self_ty.repr(tcx),
             self.tps.repr(tcx))
    }
}

impl Repr for ty::param_bound {
    fn repr(&self, tcx: ctxt) -> ~str {
        match *self {
            ty::bound_copy => ~"copy",
            ty::bound_durable => ~"'static",
            ty::bound_owned => ~"owned",
            ty::bound_const => ~"const",
            ty::bound_trait(ref t) => t.repr(tcx)
        }
    }
}

impl Repr for ty::TraitRef {
    fn repr(&self, tcx: ctxt) -> ~str {
        trait_ref_to_str(tcx, self)
    }
}

impl Repr for @ast::expr {
    fn repr(&self, tcx: ctxt) -> ~str {
        fmt!("expr(%d: %s)",
             self.id,
             pprust::expr_to_str(*self, tcx.sess.intr()))
    }
}

impl Repr for @ast::pat {
    fn repr(&self, tcx: ctxt) -> ~str {
        fmt!("pat(%d: %s)",
             self.id,
             pprust::pat_to_str(*self, tcx.sess.intr()))
    }
}

impl Repr for ty::Region {
    fn repr(&self, tcx: ctxt) -> ~str {
        region_to_str(tcx, *self)
    }
}

impl Repr for ast::def_id {
    fn repr(&self, tcx: ctxt) -> ~str {
        // Unfortunately, there seems to be no way to attempt to print
        // a path for a def-id, so I'll just make a best effort for now
        // and otherwise fallback to just printing the crate/node pair
        if self.crate == ast::local_crate {
            match tcx.items.find(&self.node) {
                Some(&ast_map::node_item(*)) |
                Some(&ast_map::node_foreign_item(*)) |
                Some(&ast_map::node_method(*)) |
                Some(&ast_map::node_trait_method(*)) |
                Some(&ast_map::node_variant(*)) |
                Some(&ast_map::node_struct_ctor(*)) => {
                    return fmt!("%?:%s", *self, ty::item_path_str(tcx, *self));
                }
                _ => {}
            }
        }
        return fmt!("%?", *self);
    }
}

impl Repr for ty::ty_param_bounds_and_ty {
    fn repr(&self, tcx: ctxt) -> ~str {
        fmt!("ty_param_bounds_and_ty {generics: %s, ty: %s}",
             self.generics.repr(tcx),
             self.ty.repr(tcx))
    }
}

impl Repr for ty::Generics {
    fn repr(&self, tcx: ctxt) -> ~str {
        fmt!("Generics {type_param_defs: %s, region_param: %?}",
             self.type_param_defs.repr(tcx),
             self.region_param)
    }
}

impl Repr for ty::method {
    fn repr(&self, tcx: ctxt) -> ~str {
        fmt!("method {ident: %s, generics: %s, transformed_self_ty: %s, \
              fty: %s, self_ty: %s, vis: %s, def_id: %s}",
             self.ident.repr(tcx),
             self.generics.repr(tcx),
             self.transformed_self_ty.repr(tcx),
             self.fty.repr(tcx),
             self.self_ty.repr(tcx),
             self.vis.repr(tcx),
             self.def_id.repr(tcx))
    }
}

impl Repr for ast::ident {
    fn repr(&self, tcx: ctxt) -> ~str {
        copy *tcx.sess.intr().get(*self)
    }
}

impl Repr for ast::self_ty_ {
    fn repr(&self, _tcx: ctxt) -> ~str {
        fmt!("%?", *self)
    }
}

impl Repr for ast::visibility {
    fn repr(&self, _tcx: ctxt) -> ~str {
        fmt!("%?", *self)
    }
}

impl Repr for ty::BareFnTy {
    fn repr(&self, tcx: ctxt) -> ~str {
        fmt!("BareFnTy {purity: %?, abis: %s, sig: %s}",
             self.purity,
             self.abis.to_str(),
             self.sig.repr(tcx))
    }
}

impl Repr for ty::FnSig {
    fn repr(&self, tcx: ctxt) -> ~str {
        fn_sig_to_str(tcx, self)
    }
}

impl Repr for typeck::method_map_entry {
    fn repr(&self, tcx: ctxt) -> ~str {
        fmt!("method_map_entry {self_arg: %s, \
              explicit_self: %s, \
              origin: %s}",
             self.self_arg.repr(tcx),
             self.explicit_self.repr(tcx),
             self.origin.repr(tcx))
    }
}

impl Repr for ty::arg {
    fn repr(&self, tcx: ctxt) -> ~str {
        fmt!("(%s)", self.ty.repr(tcx))
    }
}

impl Repr for typeck::method_origin {
    fn repr(&self, tcx: ctxt) -> ~str {
        match self {
            &typeck::method_super(def_id, n) => {
                fmt!("method_super(%s, %?)",
                     def_id.repr(tcx), n)
            }
            &typeck::method_static(def_id) => {
                fmt!("method_static(%s)", def_id.repr(tcx))
            }
            &typeck::method_param(ref p) => {
                p.repr(tcx)
            }
            &typeck::method_trait(def_id, n, st) => {
                fmt!("method_trait(%s, %?, %s)", def_id.repr(tcx), n,
                     st.repr(tcx))
            }
            &typeck::method_self(def_id, n) => {
                fmt!("method_self(%s, %?)", def_id.repr(tcx), n)
            }
        }
    }
}

impl Repr for typeck::method_param {
    fn repr(&self, tcx: ctxt) -> ~str {
        fmt!("method_param(%s,%?,%?,%?)",
             self.trait_id.repr(tcx),
             self.method_num,
             self.param_num,
             self.bound_num)
    }
}

impl Repr for ty::TraitStore {
    fn repr(&self, tcx: ctxt) -> ~str {
        match self {
            &ty::BoxTraitStore => ~"@Trait",
            &ty::UniqTraitStore => ~"~Trait",
            &ty::RegionTraitStore(r) => fmt!("&%s Trait", r.repr(tcx))
        }
    }
}

impl Repr for ty::vstore {
    fn repr(&self, tcx: ctxt) -> ~str {
        vstore_to_str(tcx, *self)
    }
<<<<<<< HEAD
}

impl Repr for ast_map::path_elt {
    fn repr(&self, tcx: ctxt) -> ~str {
        match *self {
            ast_map::path_mod(id) => id.repr(tcx),
            ast_map::path_name(id) => id.repr(tcx)
        }
    }
}

// Local Variables:
// mode: rust
// fill-column: 78;
// indent-tabs-mode: nil
// c-basic-offset: 4
// buffer-file-coding-system: utf-8-unix
// End
=======
}
>>>>>>> 063851ff
<|MERGE_RESOLUTION|>--- conflicted
+++ resolved
@@ -745,7 +745,6 @@
     fn repr(&self, tcx: ctxt) -> ~str {
         vstore_to_str(tcx, *self)
     }
-<<<<<<< HEAD
 }
 
 impl Repr for ast_map::path_elt {
@@ -755,15 +754,4 @@
             ast_map::path_name(id) => id.repr(tcx)
         }
     }
-}
-
-// Local Variables:
-// mode: rust
-// fill-column: 78;
-// indent-tabs-mode: nil
-// c-basic-offset: 4
-// buffer-file-coding-system: utf-8-unix
-// End
-=======
-}
->>>>>>> 063851ff
+}